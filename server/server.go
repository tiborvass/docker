package server

import (
	"bufio"
	"bytes"
	"encoding/json"
	"errors"
	"fmt"
	"github.com/dotcloud/docker"
	"github.com/dotcloud/docker/fs"
	"github.com/dotcloud/docker/future"
	"github.com/dotcloud/docker/rcli"
	"io"
	"net/http"
	"net/url"
	"os"
	"path"
	"strconv"
	"strings"
	"sync"
	"text/tabwriter"
	"time"
)

const VERSION = "0.0.1"

func (srv *Server) ListenAndServe() error {
	go rcli.ListenAndServeHTTP("127.0.0.1:8080", srv)
	// FIXME: we want to use unix sockets here, but net.UnixConn doesn't expose
	// CloseWrite(), which we need to cleanly signal that stdin is closed without
	// closing the connection.
	// See http://code.google.com/p/go/issues/detail?id=3345
	return rcli.ListenAndServe("tcp", "127.0.0.1:4242", srv)
}

func (srv *Server) Name() string {
	return "docker"
}

// FIXME: Stop violating DRY by repeating usage here and in Subcmd declarations
func (srv *Server) Help() string {
	help := "Usage: docker COMMAND [arg...]\n\nA self-sufficient runtime for linux containers.\n\nCommands:\n"
	for _, cmd := range [][]interface{}{
		{"run", "Run a command in a container"},
		{"ps", "Display a list of containers"},
		{"import", "Create a new filesystem image from the contents of a tarball"},
		{"attach", "Attach to a running container"},
		{"cat", "Write the contents of a container's file to standard output"},
		{"commit", "Create a new image from a container's changes"},
		{"cp", "Create a copy of IMAGE and call it NAME"},
		{"debug", "(debug only) (No documentation available)"},
		{"diff", "Inspect changes on a container's filesystem"},
		{"images", "List images"},
		{"info", "Display system-wide information"},
		{"inspect", "Return low-level information on a container"},
		{"kill", "Kill a running container"},
		{"layers", "(debug only) List filesystem layers"},
		{"logs", "Fetch the logs of a container"},
		{"ls", "List the contents of a container's directory"},
		{"mirror", "(debug only) (No documentation available)"},
		{"port", "Lookup the public-facing port which is NAT-ed to PRIVATE_PORT"},
		{"ps", "List containers"},
		{"reset", "Reset changes to a container's filesystem"},
		{"restart", "Restart a running container"},
		{"rm", "Remove a container"},
		{"rmimage", "Remove an image"},
		{"run", "Run a command in a new container"},
		{"start", "Start a stopped container"},
		{"stop", "Stop a running container"},
		{"tar", "Stream the contents of a container as a tar archive"},
		{"umount", "(debug only) Mount a container's filesystem"},
		{"version", "Show the docker version information"},
		{"wait", "Block until a container stops, then print its exit code"},
		{"web", "A web UI for docker"},
		{"write", "Write the contents of standard input to a container's file"},
	} {
		help += fmt.Sprintf("    %-10.10s%s\n", cmd...)
	}
	return help
}

// 'docker wait': block until a container stops
func (srv *Server) CmdWait(stdin io.ReadCloser, stdout io.Writer, args ...string) error {
	cmd := rcli.Subcmd(stdout, "wait", "[OPTIONS] NAME", "Block until a container stops, then print its exit code.")
	if err := cmd.Parse(args); err != nil {
		return nil
	}
	if cmd.NArg() < 1 {
		cmd.Usage()
		return nil
	}
	for _, name := range cmd.Args() {
		if container := srv.containers.Get(name); container != nil {
			fmt.Fprintln(stdout, container.Wait())
		} else {
			return errors.New("No such container: " + name)
		}
	}
	return nil
}

// 'docker version': show version information
func (srv *Server) CmdVersion(stdin io.ReadCloser, stdout io.Writer, args ...string) error {
	fmt.Fprintf(stdout, "Version:%s\n", VERSION)
	return nil
}

// 'docker info': display system-wide information.
func (srv *Server) CmdInfo(stdin io.ReadCloser, stdout io.Writer, args ...string) error {
	images, _ := srv.images.Images()
	var imgcount int
	if images == nil {
		imgcount = 0
	} else {
		imgcount = len(images)
	}
	cmd := rcli.Subcmd(stdout, "info", "", "Display system-wide information.")
	if err := cmd.Parse(args); err != nil {
		return nil
	}
	if cmd.NArg() > 0 {
		cmd.Usage()
		return nil
	}
	fmt.Fprintf(stdout, "containers: %d\nversion: %s\nimages: %d\n",
		len(srv.containers.List()),
		VERSION,
		imgcount)
	return nil
}

func (srv *Server) CmdStop(stdin io.ReadCloser, stdout io.Writer, args ...string) error {
	cmd := rcli.Subcmd(stdout, "stop", "[OPTIONS] NAME", "Stop a running container")
	if err := cmd.Parse(args); err != nil {
		return nil
	}
	if cmd.NArg() < 1 {
		cmd.Usage()
		return nil
	}
	for _, name := range cmd.Args() {
		if container := srv.containers.Get(name); container != nil {
			if err := container.Stop(); err != nil {
				return err
			}
			fmt.Fprintln(stdout, container.Id)
		} else {
			return errors.New("No such container: " + name)
		}
	}
	return nil
}

func (srv *Server) CmdRestart(stdin io.ReadCloser, stdout io.Writer, args ...string) error {
	cmd := rcli.Subcmd(stdout, "restart", "[OPTIONS] NAME", "Restart a running container")
	if err := cmd.Parse(args); err != nil {
		return nil
	}
	if cmd.NArg() < 1 {
		cmd.Usage()
		return nil
	}
	for _, name := range cmd.Args() {
		if container := srv.containers.Get(name); container != nil {
			if err := container.Restart(); err != nil {
				return err
			}
			fmt.Fprintln(stdout, container.Id)
		} else {
			return errors.New("No such container: " + name)
		}
	}
	return nil
}

func (srv *Server) CmdStart(stdin io.ReadCloser, stdout io.Writer, args ...string) error {
	cmd := rcli.Subcmd(stdout, "start", "[OPTIONS] NAME", "Start a stopped container")
	if err := cmd.Parse(args); err != nil {
		return nil
	}
	if cmd.NArg() < 1 {
		cmd.Usage()
		return nil
	}
	for _, name := range cmd.Args() {
		if container := srv.containers.Get(name); container != nil {
			if err := container.Start(); err != nil {
				return err
			}
			fmt.Fprintln(stdout, container.Id)
		} else {
			return errors.New("No such container: " + name)
		}
	}
	return nil
}

func (srv *Server) CmdUmount(stdin io.ReadCloser, stdout io.Writer, args ...string) error {
	cmd := rcli.Subcmd(stdout, "umount", "[OPTIONS] NAME", "umount a container's filesystem (debug only)")
	if err := cmd.Parse(args); err != nil {
		return nil
	}
	if cmd.NArg() < 1 {
		cmd.Usage()
		return nil
	}
	for _, name := range cmd.Args() {
		if container := srv.containers.Get(name); container != nil {
			if err := container.Mountpoint.Umount(); err != nil {
				return err
			}
			fmt.Fprintln(stdout, container.Id)
		} else {
			return errors.New("No such container: " + name)
		}
	}
	return nil
}

func (srv *Server) CmdMount(stdin io.ReadCloser, stdout io.Writer, args ...string) error {
	cmd := rcli.Subcmd(stdout, "umount", "[OPTIONS] NAME", "mount a container's filesystem (debug only)")
	if err := cmd.Parse(args); err != nil {
		return nil
	}
	if cmd.NArg() < 1 {
		cmd.Usage()
		return nil
	}
	for _, name := range cmd.Args() {
		if container := srv.containers.Get(name); container != nil {
			if err := container.Mountpoint.EnsureMounted(); err != nil {
				return err
			}
			fmt.Fprintln(stdout, container.Id)
		} else {
			return errors.New("No such container: " + name)
		}
	}
	return nil
}

func (srv *Server) CmdCat(stdin io.ReadCloser, stdout io.Writer, args ...string) error {
	cmd := rcli.Subcmd(stdout, "cat", "[OPTIONS] CONTAINER PATH", "write the contents of a container's file to standard output")
	if err := cmd.Parse(args); err != nil {
		return nil
	}
	if cmd.NArg() < 2 {
		cmd.Usage()
		return nil
	}
	name, path := cmd.Arg(0), cmd.Arg(1)
	if container := srv.containers.Get(name); container != nil {
		if f, err := container.Mountpoint.OpenFile(path, os.O_RDONLY, 0); err != nil {
			return err
		} else if _, err := io.Copy(stdout, f); err != nil {
			return err
		}
		return nil
	}
	return errors.New("No such container: " + name)
}

func (srv *Server) CmdWrite(stdin io.ReadCloser, stdout io.Writer, args ...string) error {
	cmd := rcli.Subcmd(stdout, "write", "[OPTIONS] CONTAINER PATH", "write the contents of standard input to a container's file")
	if err := cmd.Parse(args); err != nil {
		return nil
	}
	if cmd.NArg() < 2 {
		cmd.Usage()
		return nil
	}
	name, path := cmd.Arg(0), cmd.Arg(1)
	if container := srv.containers.Get(name); container != nil {
		if f, err := container.Mountpoint.OpenFile(path, os.O_WRONLY|os.O_CREATE, 0600); err != nil {
			return err
		} else if _, err := io.Copy(f, stdin); err != nil {
			return err
		}
		return nil
	}
	return errors.New("No such container: " + name)
}

func (srv *Server) CmdLs(stdin io.ReadCloser, stdout io.Writer, args ...string) error {
	cmd := rcli.Subcmd(stdout, "ls", "[OPTIONS] CONTAINER PATH", "List the contents of a container's directory")
	if err := cmd.Parse(args); err != nil {
		return nil
	}
	if cmd.NArg() < 2 {
		cmd.Usage()
		return nil
	}
	name, path := cmd.Arg(0), cmd.Arg(1)
	if container := srv.containers.Get(name); container != nil {
		if files, err := container.Mountpoint.ReadDir(path); err != nil {
			return err
		} else {
			for _, f := range files {
				fmt.Fprintln(stdout, f.Name())
			}
		}
		return nil
	}
	return errors.New("No such container: " + name)
}

func (srv *Server) CmdInspect(stdin io.ReadCloser, stdout io.Writer, args ...string) error {
	cmd := rcli.Subcmd(stdout, "inspect", "[OPTIONS] CONTAINER", "Return low-level information on a container")
	if err := cmd.Parse(args); err != nil {
		return nil
	}
	if cmd.NArg() < 1 {
		cmd.Usage()
		return nil
	}
	name := cmd.Arg(0)
	var obj interface{}
	if container := srv.containers.Get(name); container != nil {
		obj = container
		//} else if image, err := srv.images.List(name); image != nil {
		//	obj = image
	} else {
		return errors.New("No such container or image: " + name)
	}
	data, err := json.Marshal(obj)
	if err != nil {
		return err
	}
	indented := new(bytes.Buffer)
	if err = json.Indent(indented, data, "", "    "); err != nil {
		return err
	}
	if _, err := io.Copy(stdout, indented); err != nil {
		return err
	}
	return nil
}

func (srv *Server) CmdPort(stdin io.ReadCloser, stdout io.Writer, args ...string) error {
	cmd := rcli.Subcmd(stdout, "port", "[OPTIONS] CONTAINER PRIVATE_PORT", "Lookup the public-facing port which is NAT-ed to PRIVATE_PORT")
	if err := cmd.Parse(args); err != nil {
		return nil
	}
	if cmd.NArg() != 2 {
		cmd.Usage()
		return nil
	}
	name := cmd.Arg(0)
	privatePort := cmd.Arg(1)
	if container := srv.containers.Get(name); container == nil {
		return errors.New("No such container: " + name)
	} else {
		if frontend, exists := container.NetworkSettings.PortMapping[privatePort]; !exists {
			return fmt.Errorf("No private port '%s' allocated on %s", privatePort, name)
		} else {
			fmt.Fprintln(stdout, frontend)
		}
	}
	return nil
}

// 'docker rmi NAME' removes all images with the name NAME
// func (srv *Server) CmdRmi(stdin io.ReadCloser, stdout io.Writer, args ...string) error {
// 	cmd := rcli.Subcmd(stdout, "rmimage", "[OPTIONS] IMAGE", "Remove an image")
// 	fl_regexp := cmd.Bool("r", false, "Use IMAGE as a regular expression instead of an exact name")
// 	if err := cmd.Parse(args); err != nil {
// 		cmd.Usage()
// 		return nil
// 	}
// 	if cmd.NArg() < 1 {
// 		cmd.Usage()
// 		return nil
// 	}
// 	for _, name := range cmd.Args() {
// 		var err error
// 		if *fl_regexp {
// 			err = srv.images.DeleteMatch(name)
// 		} else {
// 			image := srv.images.Find(name)
// 			if image == nil {
// 				return errors.New("No such image: " + name)
// 			}
// 			err = srv.images.Delete(name)
// 		}
// 		if err != nil {
// 			return err
// 		}
// 	}
// 	return nil
// }

func (srv *Server) CmdRm(stdin io.ReadCloser, stdout io.Writer, args ...string) error {
	cmd := rcli.Subcmd(stdout, "rm", "[OPTIONS] CONTAINER", "Remove a container")
	if err := cmd.Parse(args); err != nil {
		return nil
	}
	for _, name := range cmd.Args() {
		container := srv.containers.Get(name)
		if container == nil {
			return errors.New("No such container: " + name)
		}
		if err := srv.containers.Destroy(container); err != nil {
			fmt.Fprintln(stdout, "Error destroying container "+name+": "+err.Error())
		}
	}
	return nil
}

// 'docker kill NAME' kills a running container
func (srv *Server) CmdKill(stdin io.ReadCloser, stdout io.Writer, args ...string) error {
	cmd := rcli.Subcmd(stdout, "kill", "[OPTIONS] CONTAINER [CONTAINER...]", "Kill a running container")
	if err := cmd.Parse(args); err != nil {
		return nil
	}
	for _, name := range cmd.Args() {
		container := srv.containers.Get(name)
		if container == nil {
			return errors.New("No such container: " + name)
		}
		if err := container.Kill(); err != nil {
			fmt.Fprintln(stdout, "Error killing container "+name+": "+err.Error())
		}
	}
	return nil
}

func (srv *Server) CmdImport(stdin io.ReadCloser, stdout io.Writer, args ...string) error {
	cmd := rcli.Subcmd(stdout, "import", "[OPTIONS] NAME", "Create a new filesystem image from the contents of a tarball")
	fl_stdin := cmd.Bool("stdin", false, "Read tarball from stdin")
	if err := cmd.Parse(args); err != nil {
		return nil
	}
	var archive io.Reader
	name := cmd.Arg(0)
	if name == "" {
		return errors.New("Not enough arguments")
	}
	if *fl_stdin {
		archive = stdin
	} else {
		u, err := url.Parse(name)
		if err != nil {
			return err
		}
		if u.Scheme == "" {
			u.Scheme = "http"
		}
		// FIXME: hardcode a mirror URL that does not depend on a single provider.
		if u.Host == "" {
			u.Host = "s3.amazonaws.com"
			u.Path = path.Join("/docker.io/images", u.Path)
		}
		fmt.Fprintf(stdout, "Downloading from %s\n", u.String())
		// Download with curl (pretty progress bar)
		// If curl is not available, fallback to http.Get()
		archive, err = future.Curl(u.String(), stdout)
		if err != nil {
			if resp, err := http.Get(u.String()); err != nil {
				return err
			} else {
				archive = resp.Body
			}
		}
	}
	fmt.Fprintf(stdout, "Unpacking to %s\n", name)
	img, err := srv.images.Create(archive, nil, name, "")
	if err != nil {
		return err
	}
	fmt.Fprintln(stdout, img.Id)
	return nil
}

func (srv *Server) CmdImages(stdin io.ReadCloser, stdout io.Writer, args ...string) error {
	cmd := rcli.Subcmd(stdout, "images", "[OPTIONS] [NAME]", "List images")
	limit := cmd.Int("l", 0, "Only show the N most recent versions of each image")
	quiet := cmd.Bool("q", false, "only show numeric IDs")
	if err := cmd.Parse(args); err != nil {
		return nil
	}
	if cmd.NArg() > 1 {
		cmd.Usage()
		return nil
	}
	var nameFilter string
	if cmd.NArg() == 1 {
		nameFilter = cmd.Arg(0)
	}
	w := tabwriter.NewWriter(stdout, 20, 1, 3, ' ', 0)
	if !*quiet {
		fmt.Fprintf(w, "NAME\tID\tCREATED\tPARENT\n")
	}
	paths, err := srv.images.Paths()
	if err != nil {
		return err
	}
	for _, name := range paths {
		if nameFilter != "" && nameFilter != name {
			continue
		}
		ids, err := srv.images.List(name)
		if err != nil {
			return err
		}
		for idx, img := range ids {
			if *limit > 0 && idx >= *limit {
				break
			}
			if !*quiet {
				for idx, field := range []string{
					/* NAME */ name,
					/* ID */ img.Id,
					/* CREATED */ future.HumanDuration(time.Now().Sub(time.Unix(img.Created, 0))) + " ago",
					/* PARENT */ img.Parent,
				} {
					if idx == 0 {
						w.Write([]byte(field))
					} else {
						w.Write([]byte("\t" + field))
					}
				}
				w.Write([]byte{'\n'})
			} else {
				stdout.Write([]byte(img.Id + "\n"))
			}
		}
	}
	if !*quiet {
		w.Flush()
	}
	return nil

}

func (srv *Server) CmdPs(stdin io.ReadCloser, stdout io.Writer, args ...string) error {
	cmd := rcli.Subcmd(stdout,
		"ps", "[OPTIONS]", "List containers")
	quiet := cmd.Bool("q", false, "Only display numeric IDs")
	fl_all := cmd.Bool("a", false, "Show all containers. Only running containers are shown by default.")
	fl_full := cmd.Bool("notrunc", false, "Don't truncate output")
	if err := cmd.Parse(args); err != nil {
		return nil
	}
	w := tabwriter.NewWriter(stdout, 12, 1, 3, ' ', 0)
	if !*quiet {
		fmt.Fprintf(w, "ID\tIMAGE\tCOMMAND\tCREATED\tSTATUS\tCOMMENT\n")
	}
	for _, container := range srv.containers.List() {
		comment := container.GetUserData("comment")
		if !container.State.Running && !*fl_all {
			continue
		}
		if !*quiet {
			command := fmt.Sprintf("%s %s", container.Path, strings.Join(container.Args, " "))
			if !*fl_full {
				command = docker.Trunc(command, 20)
			}
			for idx, field := range []string{
				/* ID */ container.Id,
				/* IMAGE */ container.GetUserData("image"),
				/* COMMAND */ command,
				/* CREATED */ future.HumanDuration(time.Now().Sub(container.Created)) + " ago",
				/* STATUS */ container.State.String(),
				/* COMMENT */ comment,
			} {
				if idx == 0 {
					w.Write([]byte(field))
				} else {
					w.Write([]byte("\t" + field))
				}
			}
			w.Write([]byte{'\n'})
		} else {
			stdout.Write([]byte(container.Id + "\n"))
		}
	}
	if !*quiet {
		w.Flush()
	}
	return nil
}

func (srv *Server) CmdLayers(stdin io.ReadCloser, stdout io.Writer, args ...string) error {
	cmd := rcli.Subcmd(stdout,
		"layers", "[OPTIONS]",
		"List filesystem layers (debug only)")
	if err := cmd.Parse(args); err != nil {
		return nil
	}
	for _, layer := range srv.images.Layers() {
		fmt.Fprintln(stdout, layer)
	}
	return nil
}

func (srv *Server) CmdCp(stdin io.ReadCloser, stdout io.Writer, args ...string) error {
	cmd := rcli.Subcmd(stdout,
		"cp", "[OPTIONS] IMAGE NAME",
		"Create a copy of IMAGE and call it NAME")
	if err := cmd.Parse(args); err != nil {
		return nil
	}
	if image, err := srv.images.Get(cmd.Arg(0)); err != nil {
		return err
	} else if image == nil {
		return errors.New("Image " + cmd.Arg(0) + " does not exist")
	} else {
		if img, err := image.Copy(cmd.Arg(1)); err != nil {
			return err
		} else {
			fmt.Fprintln(stdout, img.Id)
		}
	}
	return nil
}

func (srv *Server) CmdCommit(stdin io.ReadCloser, stdout io.Writer, args ...string) error {
	cmd := rcli.Subcmd(stdout,
		"commit", "[OPTIONS] CONTAINER [DEST]",
		"Create a new image from a container's changes")
	if err := cmd.Parse(args); err != nil {
		return nil
	}
	containerName, imgName := cmd.Arg(0), cmd.Arg(1)
	if containerName == "" || imgName == "" {
		cmd.Usage()
		return nil
	}
	if container := srv.containers.Get(containerName); container != nil {
		// FIXME: freeze the container before copying it to avoid data corruption?
		rwTar, err := fs.Tar(container.Mountpoint.Rw, fs.Uncompressed)
		if err != nil {
			return err
		}
		// Create a new image from the container's base layers + a new layer from container changes
		parentImg, err := srv.images.Get(container.Image)
		if err != nil {
			return err
		}

		img, err := srv.images.Create(rwTar, parentImg, imgName, "")
		if err != nil {
			return err
		}

		fmt.Fprintln(stdout, img.Id)
		return nil
	}
	return errors.New("No such container: " + containerName)
}

func (srv *Server) CmdTar(stdin io.ReadCloser, stdout io.Writer, args ...string) error {
	cmd := rcli.Subcmd(stdout,
		"tar", "CONTAINER",
		"Stream the contents of a container as a tar archive")
	fl_sparse := cmd.Bool("s", false, "Generate a sparse tar stream (top layer + reference to bottom layers)")
	if err := cmd.Parse(args); err != nil {
		return nil
	}
	if *fl_sparse {
		return errors.New("Sparse mode not yet implemented") // FIXME
	}
	name := cmd.Arg(0)
	if container := srv.containers.Get(name); container != nil {
		if err := container.Mountpoint.EnsureMounted(); err != nil {
			return err
		}
		data, err := fs.Tar(container.Mountpoint.Root, fs.Uncompressed)
		if err != nil {
			return err
		}
		// Stream the entire contents of the container (basically a volatile snapshot)
		if _, err := io.Copy(stdout, data); err != nil {
			return err
		}
		return nil
	}
	return errors.New("No such container: " + name)
}

func (srv *Server) CmdDiff(stdin io.ReadCloser, stdout io.Writer, args ...string) error {
	cmd := rcli.Subcmd(stdout,
		"diff", "CONTAINER [OPTIONS]",
		"Inspect changes on a container's filesystem")
	if err := cmd.Parse(args); err != nil {
		return nil
	}
	if cmd.NArg() < 1 {
		return errors.New("Not enough arguments")
	}
	if container := srv.containers.Get(cmd.Arg(0)); container == nil {
		return errors.New("No such container")
	} else {
		changes, err := srv.images.Changes(container.Mountpoint)
		if err != nil {
			return err
		}
		for _, change := range changes {
			fmt.Fprintln(stdout, change.String())
		}
	}
	return nil
}

func (srv *Server) CmdReset(stdin io.ReadCloser, stdout io.Writer, args ...string) error {
	cmd := rcli.Subcmd(stdout,
		"reset", "CONTAINER [OPTIONS]",
		"Reset changes to a container's filesystem")
	if err := cmd.Parse(args); err != nil {
		return nil
	}
	if cmd.NArg() < 1 {
		return errors.New("Not enough arguments")
	}
	for _, name := range cmd.Args() {
		if container := srv.containers.Get(name); container != nil {
			if err := container.Mountpoint.Reset(); err != nil {
				return errors.New("Reset " + container.Id + ": " + err.Error())
			}
		}
	}
	return nil
}

func (srv *Server) CmdLogs(stdin io.ReadCloser, stdout io.Writer, args ...string) error {
	cmd := rcli.Subcmd(stdout, "logs", "[OPTIONS] CONTAINER", "Fetch the logs of a container")
	if err := cmd.Parse(args); err != nil {
		return nil
	}
	if cmd.NArg() != 1 {
		cmd.Usage()
		return nil
	}
	name := cmd.Arg(0)
	if container := srv.containers.Get(name); container != nil {
		if _, err := io.Copy(stdout, container.StdoutLog()); err != nil {
			return err
		}
		if _, err := io.Copy(stdout, container.StderrLog()); err != nil {
			return err
		}
		return nil
	}
	return errors.New("No such container: " + cmd.Arg(0))
}

func (srv *Server) CreateContainer(img *fs.Image, ports []int, user string, tty bool, openStdin bool, memory int64, comment string, cmd string, args ...string) (*docker.Container, error) {
	id := future.RandomId()[:8]
	container, err := srv.containers.Create(id, cmd, args, img,
		&docker.Config{
			Hostname:  id,
			Ports:     ports,
			User:      user,
			Tty:       tty,
			OpenStdin: openStdin,
			Memory:    memory,
		})
	if err != nil {
		return nil, err
	}
	if err := container.SetUserData("image", img.Id); err != nil {
		srv.containers.Destroy(container)
		return nil, errors.New("Error setting container userdata: " + err.Error())
	}
	if err := container.SetUserData("comment", comment); err != nil {
		srv.containers.Destroy(container)
		return nil, errors.New("Error setting container userdata: " + err.Error())
	}
	return container, nil
}

func (srv *Server) CmdAttach(stdin io.ReadCloser, stdout io.Writer, args ...string) error {
	cmd := rcli.Subcmd(stdout, "attach", "[OPTIONS]", "Attach to a running container")
	fl_i := cmd.Bool("i", false, "Attach to stdin")
	fl_o := cmd.Bool("o", true, "Attach to stdout")
	fl_e := cmd.Bool("e", true, "Attach to stderr")
	if err := cmd.Parse(args); err != nil {
		return nil
	}
	if cmd.NArg() != 1 {
		cmd.Usage()
		return nil
	}
	name := cmd.Arg(0)
	container := srv.containers.Get(name)
	if container == nil {
		return errors.New("No such container: " + name)
	}
	var wg sync.WaitGroup
	if *fl_i {
		c_stdin, err := container.StdinPipe()
		if err != nil {
			return err
		}
		wg.Add(1)
		go func() { io.Copy(c_stdin, stdin); wg.Add(-1) }()
	}
	if *fl_o {
		c_stdout, err := container.StdoutPipe()
		if err != nil {
			return err
		}
		wg.Add(1)
		go func() { io.Copy(stdout, c_stdout); wg.Add(-1) }()
	}
	if *fl_e {
		c_stderr, err := container.StderrPipe()
		if err != nil {
			return err
		}
		wg.Add(1)
		go func() { io.Copy(stdout, c_stderr); wg.Add(-1) }()
	}
	wg.Wait()
	return nil
}

// Ports type - Used to parse multiple -p flags
type ports []int

func (p *ports) String() string {
	return fmt.Sprint(*p)
}

func (p *ports) Set(value string) error {
	port, err := strconv.Atoi(value)
	if err != nil {
		return fmt.Errorf("Invalid port: %v", value)
	}
	*p = append(*p, port)
	return nil
}

func (srv *Server) CmdRun(stdin io.ReadCloser, stdout io.Writer, args ...string) error {
	cmd := rcli.Subcmd(stdout, "run", "[OPTIONS] IMAGE COMMAND [ARG...]", "Run a command in a new container")
	fl_user := cmd.String("u", "", "Username or UID")
	fl_attach := cmd.Bool("a", false, "Attach stdin and stdout")
	fl_stdin := cmd.Bool("i", false, "Keep stdin open even if not attached")
	fl_tty := cmd.Bool("t", false, "Allocate a pseudo-tty")
	fl_comment := cmd.String("c", "", "Comment")
	fl_memory := cmd.Int64("m", 0, "Memory limit (in bytes)")
	var fl_ports ports
	cmd.Var(&fl_ports, "p", "Map a network port to the container")
	if err := cmd.Parse(args); err != nil {
		return nil
	}
	name := cmd.Arg(0)
	var cmdline []string
	if len(cmd.Args()) >= 2 {
		cmdline = cmd.Args()[1:]
	}
	// Choose a default image if needed
	if name == "" {
		name = "base"
	}
	// Choose a default command if needed
	if len(cmdline) == 0 {
		*fl_stdin = true
		*fl_tty = true
		*fl_attach = true
		cmdline = []string{"/bin/bash", "-i"}
	}
	// Find the image
	img, err := srv.images.Find(name)
	if err != nil {
		return err
	} else if img == nil {
		return errors.New("No such image: " + name)
	}
	// Create new container
	container, err := srv.CreateContainer(img, fl_ports, *fl_user, *fl_tty,
		*fl_stdin, *fl_memory, *fl_comment, cmdline[0], cmdline[1:]...)
	if err != nil {
		return errors.New("Error creating container: " + err.Error())
	}
	if *fl_stdin {
		cmd_stdin, err := container.StdinPipe()
		if err != nil {
			return err
		}
		if *fl_attach {
			future.Go(func() error {
				_, err := io.Copy(cmd_stdin, stdin)
				cmd_stdin.Close()
				return err
			})
		}
	}
	// Run the container
	if *fl_attach {
		cmd_stderr, err := container.StderrPipe()
		if err != nil {
			return err
		}
		cmd_stdout, err := container.StdoutPipe()
		if err != nil {
			return err
		}
		if err := container.Start(); err != nil {
			return err
		}
		sending_stdout := future.Go(func() error {
			_, err := io.Copy(stdout, cmd_stdout)
			return err
		})
		sending_stderr := future.Go(func() error {
			_, err := io.Copy(stdout, cmd_stderr)
			return err
		})
		err_sending_stdout := <-sending_stdout
		err_sending_stderr := <-sending_stderr
		if err_sending_stdout != nil {
			return err_sending_stdout
		}
		if err_sending_stderr != nil {
			return err_sending_stderr
		}
		container.Wait()
	} else {
		if err := container.Start(); err != nil {
			return err
		}
		fmt.Fprintln(stdout, container.Id)
	}
	return nil
}

func New() (*Server, error) {
	future.Seed()
	// if err != nil {
	// 	return nil, err
	// }
	containers, err := docker.New()
	if err != nil {
		return nil, err
	}
	srv := &Server{
<<<<<<< HEAD
		images:     containers.Store,
=======
		images:     images,
>>>>>>> 6adf199c
		containers: containers,
	}
	return srv, nil
}

func (srv *Server) CmdMirror(stdin io.ReadCloser, stdout io.Writer, args ...string) error {
	_, err := io.Copy(stdout, stdin)
	return err
}

func (srv *Server) CmdDebug(stdin io.ReadCloser, stdout io.Writer, args ...string) error {
	for {
		if line, err := bufio.NewReader(stdin).ReadString('\n'); err == nil {
			fmt.Printf("--- %s", line)
		} else if err == io.EOF {
			if len(line) > 0 {
				fmt.Printf("--- %s\n", line)
			}
			break
		} else {
			return err
		}
	}
	return nil
}

func (srv *Server) CmdWeb(stdin io.ReadCloser, stdout io.Writer, args ...string) error {
	cmd := rcli.Subcmd(stdout, "web", "[OPTIONS]", "A web UI for docker")
	showurl := cmd.Bool("u", false, "Return the URL of the web UI")
	if err := cmd.Parse(args); err != nil {
		return nil
	}
	if *showurl {
		fmt.Fprintln(stdout, "http://localhost:4242/web")
	} else {
		if file, err := os.Open("dockerweb.html"); err != nil {
			return err
		} else if _, err := io.Copy(stdout, file); err != nil {
			return err
		}
	}
	return nil
}

type Server struct {
	containers *docker.Docker
	images     *fs.Store
}<|MERGE_RESOLUTION|>--- conflicted
+++ resolved
@@ -935,11 +935,7 @@
 		return nil, err
 	}
 	srv := &Server{
-<<<<<<< HEAD
 		images:     containers.Store,
-=======
-		images:     images,
->>>>>>> 6adf199c
 		containers: containers,
 	}
 	return srv, nil
