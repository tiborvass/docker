package docker

import (
	"bytes"
	"encoding/json"
	"flag"
	"fmt"
	"github.com/dotcloud/docker/auth"
	"github.com/dotcloud/docker/term"
	"github.com/dotcloud/docker/utils"
	"io"
	"io/ioutil"
	"net"
	"net/http"
	"net/http/httputil"
	"net/url"
	"os"
	"os/signal"
	"path/filepath"
	"reflect"
	"strconv"
	"strings"
	"syscall"
	"text/tabwriter"
	"time"
	"unicode"
)

const VERSION = "0.3.3"

var (
	GIT_COMMIT string
)

func (cli *DockerCli) getMethod(name string) (reflect.Method, bool) {
	methodName := "Cmd" + strings.ToUpper(name[:1]) + strings.ToLower(name[1:])
	return reflect.TypeOf(cli).MethodByName(methodName)
}

func ParseCommands(addr string, port int, args ...string) error {
	cli := NewDockerCli(addr, port)

	if len(args) > 0 {
		method, exists := cli.getMethod(args[0])
		if !exists {
			fmt.Println("Error: Command not found:", args[0])
			return cli.CmdHelp(args[1:]...)
		}
		ret := method.Func.CallSlice([]reflect.Value{
			reflect.ValueOf(cli),
			reflect.ValueOf(args[1:]),
		})[0].Interface()
		if ret == nil {
			return nil
		}
		return ret.(error)
	}
	return cli.CmdHelp(args...)
}

func (cli *DockerCli) CmdHelp(args ...string) error {
	if len(args) > 0 {
		method, exists := cli.getMethod(args[0])
		if !exists {
			fmt.Println("Error: Command not found:", args[0])
		} else {
			method.Func.CallSlice([]reflect.Value{
				reflect.ValueOf(cli),
				reflect.ValueOf([]string{"--help"}),
			})[0].Interface()
			return nil
		}
	}
	help := fmt.Sprintf("Usage: docker [OPTIONS] COMMAND [arg...]\n  -H=\"%s:%d\": Host:port to bind/connect to\n\nA self-sufficient runtime for linux containers.\n\nCommands:\n", cli.addr, cli.port)
	for cmd, description := range map[string]string{
		"attach":  "Attach to a running container",
		"build":   "Build a container from Dockerfile or via stdin",
		"commit":  "Create a new image from a container's changes",
		"diff":    "Inspect changes on a container's filesystem",
		"export":  "Stream the contents of a container as a tar archive",
		"history": "Show the history of an image",
		"images":  "List images",
		"import":  "Create a new filesystem image from the contents of a tarball",
		"info":    "Display system-wide information",
		"insert":  "Insert a file in an image",
		"inspect": "Return low-level information on a container",
		"kill":    "Kill a running container",
		"login":   "Register or Login to the docker registry server",
		"logs":    "Fetch the logs of a container",
		"port":    "Lookup the public-facing port which is NAT-ed to PRIVATE_PORT",
		"ps":      "List containers",
		"pull":    "Pull an image or a repository from the docker registry server",
		"push":    "Push an image or a repository to the docker registry server",
		"restart": "Restart a running container",
		"rm":      "Remove a container",
		"rmi":     "Remove an image",
		"run":     "Run a command in a new container",
		"search":  "Search for an image in the docker index",
		"start":   "Start a stopped container",
		"stop":    "Stop a running container",
		"tag":     "Tag an image into a repository",
		"version": "Show the docker version information",
		"wait":    "Block until a container stops, then print its exit code",
	} {
		help += fmt.Sprintf("    %-10.10s%s\n", cmd, description)
	}
	fmt.Println(help)
	return nil
}

func (cli *DockerCli) CmdInsert(args ...string) error {
	cmd := Subcmd("insert", "IMAGE URL PATH", "Insert a file from URL in the IMAGE at PATH")
	if err := cmd.Parse(args); err != nil {
		return nil
	}
	if cmd.NArg() != 3 {
		cmd.Usage()
		return nil
	}

	v := url.Values{}
	v.Set("url", cmd.Arg(1))
	v.Set("path", cmd.Arg(2))

	err := cli.stream("POST", "/images/"+cmd.Arg(0)+"/insert?"+v.Encode(), nil, os.Stdout)
	if err != nil {
		return err
	}
	return nil
}

func (cli *DockerCli) CmdBuild(args ...string) error {
	cmd := Subcmd("build", "-|Dockerfile", "Build an image from Dockerfile or via stdin")
	if err := cmd.Parse(args); err != nil {
		return nil
	}
	var (
		file io.ReadCloser
		err  error
	)

	if cmd.NArg() == 0 {
		file, err = os.Open("Dockerfile")
		if err != nil {
			return err
		}
	} else if cmd.Arg(0) == "-" {
		file = os.Stdin
	} else {
		file, err = os.Open(cmd.Arg(0))
		if err != nil {
			return err
		}
	}
	if _, err := NewBuilderClient("0.0.0.0", 4243).Build(file); err != nil {
		return err
	}
	return nil
}

// 'docker login': login / register a user to registry service.
func (cli *DockerCli) CmdLogin(args ...string) error {
	var readStringOnRawTerminal = func(stdin io.Reader, stdout io.Writer, echo bool) string {
		char := make([]byte, 1)
		buffer := make([]byte, 64)
		var i = 0
		for i < len(buffer) {
			n, err := stdin.Read(char)
			if n > 0 {
				if char[0] == '\r' || char[0] == '\n' {
					stdout.Write([]byte{'\r', '\n'})
					break
				} else if char[0] == 127 || char[0] == '\b' {
					if i > 0 {
						if echo {
							stdout.Write([]byte{'\b', ' ', '\b'})
						}
						i--
					}
				} else if !unicode.IsSpace(rune(char[0])) &&
					!unicode.IsControl(rune(char[0])) {
					if echo {
						stdout.Write(char)
					}
					buffer[i] = char[0]
					i++
				}
			}
			if err != nil {
				if err != io.EOF {
					fmt.Fprintf(stdout, "Read error: %v\r\n", err)
				}
				break
			}
		}
		return string(buffer[:i])
	}
	var readAndEchoString = func(stdin io.Reader, stdout io.Writer) string {
		return readStringOnRawTerminal(stdin, stdout, true)
	}
	var readString = func(stdin io.Reader, stdout io.Writer) string {
		return readStringOnRawTerminal(stdin, stdout, false)
	}

	oldState, err := term.SetRawTerminal()
	if err != nil {
		return err
	} else {
		defer term.RestoreTerminal(oldState)
	}

	cmd := Subcmd("login", "", "Register or Login to the docker registry server")
	if err := cmd.Parse(args); err != nil {
		return nil
	}

	body, _, err := cli.call("GET", "/auth", nil)
	if err != nil {
		return err
	}

	var out auth.AuthConfig
	err = json.Unmarshal(body, &out)
	if err != nil {
		return err
	}

	var username string
	var password string
	var email string

	fmt.Print("Username (", out.Username, "): ")
	username = readAndEchoString(os.Stdin, os.Stdout)
	if username == "" {
		username = out.Username
	}
	if username != out.Username {
		fmt.Print("Password: ")
		password = readString(os.Stdin, os.Stdout)

		if password == "" {
			return fmt.Errorf("Error : Password Required")
		}

		fmt.Print("Email (", out.Email, "): ")
		email = readAndEchoString(os.Stdin, os.Stdout)
		if email == "" {
			email = out.Email
		}
	} else {
		email = out.Email
	}

	out.Username = username
	out.Password = password
	out.Email = email

	body, _, err = cli.call("POST", "/auth", out)
	if err != nil {
		return err
	}

	var out2 ApiAuth
	err = json.Unmarshal(body, &out2)
	if err != nil {
		return err
	}
	if out2.Status != "" {
		term.RestoreTerminal(oldState)
		fmt.Print(out2.Status)
	}
	return nil
}

// 'docker wait': block until a container stops
func (cli *DockerCli) CmdWait(args ...string) error {
	cmd := Subcmd("wait", "CONTAINER [CONTAINER...]", "Block until a container stops, then print its exit code.")
	if err := cmd.Parse(args); err != nil {
		return nil
	}
	if cmd.NArg() < 1 {
		cmd.Usage()
		return nil
	}
	for _, name := range cmd.Args() {
		body, _, err := cli.call("POST", "/containers/"+name+"/wait", nil)
		if err != nil {
			fmt.Printf("%s", err)
		} else {
			var out ApiWait
			err = json.Unmarshal(body, &out)
			if err != nil {
				return err
			}
			fmt.Println(out.StatusCode)
		}
	}
	return nil
}

// 'docker version': show version information
func (cli *DockerCli) CmdVersion(args ...string) error {
	cmd := Subcmd("version", "", "Show the docker version information.")
	fmt.Println(len(args))
	if err := cmd.Parse(args); err != nil {
		return nil
	}

	fmt.Println(cmd.NArg())
	if cmd.NArg() > 0 {
		cmd.Usage()
		return nil
	}

	body, _, err := cli.call("GET", "/version", nil)
	if err != nil {
		return err
	}

	var out ApiVersion
	err = json.Unmarshal(body, &out)
	if err != nil {
		utils.Debugf("Error unmarshal: body: %s, err: %s\n", body, err)
		return err
	}
	fmt.Println("Version:", out.Version)
	fmt.Println("Git Commit:", out.GitCommit)
	if !out.MemoryLimit {
		fmt.Println("WARNING: No memory limit support")
	}
	if !out.SwapLimit {
		fmt.Println("WARNING: No swap limit support")
	}

	return nil
}

// 'docker info': display system-wide information.
func (cli *DockerCli) CmdInfo(args ...string) error {
	cmd := Subcmd("info", "", "Display system-wide information")
	if err := cmd.Parse(args); err != nil {
		return nil
	}
	if cmd.NArg() > 0 {
		cmd.Usage()
		return nil
	}

	body, _, err := cli.call("GET", "/info", nil)
	if err != nil {
		return err
	}

	var out ApiInfo
	err = json.Unmarshal(body, &out)
	if err != nil {
		return err
	}
	fmt.Printf("containers: %d\nversion: %s\nimages: %d\nGo version: %s\n", out.Containers, out.Version, out.Images, out.GoVersion)
	if out.Debug {
		fmt.Println("debug mode enabled")
		fmt.Printf("fds: %d\ngoroutines: %d\n", out.NFd, out.NGoroutines)
	}
	return nil
}

func (cli *DockerCli) CmdStop(args ...string) error {
	cmd := Subcmd("stop", "[OPTIONS] CONTAINER [CONTAINER...]", "Stop a running container")
	nSeconds := cmd.Int("t", 10, "wait t seconds before killing the container")
	if err := cmd.Parse(args); err != nil {
		return nil
	}
	if cmd.NArg() < 1 {
		cmd.Usage()
		return nil
	}

	v := url.Values{}
	v.Set("t", strconv.Itoa(*nSeconds))

	for _, name := range cmd.Args() {
		_, _, err := cli.call("POST", "/containers/"+name+"/stop?"+v.Encode(), nil)
		if err != nil {
			fmt.Printf("%s", err)
		} else {
			fmt.Println(name)
		}
	}
	return nil
}

func (cli *DockerCli) CmdRestart(args ...string) error {
	cmd := Subcmd("restart", "[OPTIONS] CONTAINER [CONTAINER...]", "Restart a running container")
	nSeconds := cmd.Int("t", 10, "wait t seconds before killing the container")
	if err := cmd.Parse(args); err != nil {
		return nil
	}
	if cmd.NArg() < 1 {
		cmd.Usage()
		return nil
	}

	v := url.Values{}
	v.Set("t", strconv.Itoa(*nSeconds))

	for _, name := range cmd.Args() {
		_, _, err := cli.call("POST", "/containers/"+name+"/restart?"+v.Encode(), nil)
		if err != nil {
			fmt.Printf("%s", err)
		} else {
			fmt.Println(name)
		}
	}
	return nil
}

func (cli *DockerCli) CmdStart(args ...string) error {
	cmd := Subcmd("start", "CONTAINER [CONTAINER...]", "Restart a stopped container")
	if err := cmd.Parse(args); err != nil {
		return nil
	}
	if cmd.NArg() < 1 {
		cmd.Usage()
		return nil
	}

	for _, name := range args {
		_, _, err := cli.call("POST", "/containers/"+name+"/start", nil)
		if err != nil {
			fmt.Printf("%s", err)
		} else {
			fmt.Println(name)
		}
	}
	return nil
}

func (cli *DockerCli) CmdInspect(args ...string) error {
	cmd := Subcmd("inspect", "CONTAINER|IMAGE", "Return low-level information on a container/image")
	if err := cmd.Parse(args); err != nil {
		return nil
	}
	if cmd.NArg() != 1 {
		cmd.Usage()
		return nil
	}
	obj, _, err := cli.call("GET", "/containers/"+cmd.Arg(0)+"/json", nil)
	if err != nil {
		obj, _, err = cli.call("GET", "/images/"+cmd.Arg(0)+"/json", nil)
		if err != nil {
			return err
		}
	}

	indented := new(bytes.Buffer)
	if err = json.Indent(indented, obj, "", "    "); err != nil {
		return err
	}
	if _, err := io.Copy(os.Stdout, indented); err != nil {
		return err
	}
	return nil
}

func (cli *DockerCli) CmdPort(args ...string) error {
	cmd := Subcmd("port", "CONTAINER PRIVATE_PORT", "Lookup the public-facing port which is NAT-ed to PRIVATE_PORT")
	if err := cmd.Parse(args); err != nil {
		return nil
	}
	if cmd.NArg() != 2 {
		cmd.Usage()
		return nil
	}

	body, _, err := cli.call("GET", "/containers/"+cmd.Arg(0)+"/json", nil)
	if err != nil {
		return err
	}
	var out Container
	err = json.Unmarshal(body, &out)
	if err != nil {
		return err
	}

	if frontend, exists := out.NetworkSettings.PortMapping[cmd.Arg(1)]; exists {
		fmt.Println(frontend)
	} else {
		return fmt.Errorf("error: No private port '%s' allocated on %s", cmd.Arg(1), cmd.Arg(0))
	}
	return nil
}

// 'docker rmi IMAGE' removes all images with the name IMAGE
func (cli *DockerCli) CmdRmi(args ...string) error {
	cmd := Subcmd("rmi", "IMAGE [IMAGE...]", "Remove an image")
	if err := cmd.Parse(args); err != nil {
		return nil
	}
	if cmd.NArg() < 1 {
		cmd.Usage()
		return nil
	}

	for _, name := range cmd.Args() {
		_, _, err := cli.call("DELETE", "/images/"+name, nil)
		if err != nil {
			fmt.Printf("%s", err)
		} else {
			fmt.Println(name)
		}
	}
	return nil
}

func (cli *DockerCli) CmdHistory(args ...string) error {
	cmd := Subcmd("history", "IMAGE", "Show the history of an image")
	if err := cmd.Parse(args); err != nil {
		return nil
	}
	if cmd.NArg() != 1 {
		cmd.Usage()
		return nil
	}

	body, _, err := cli.call("GET", "/images/"+cmd.Arg(0)+"/history", nil)
	if err != nil {
		return err
	}

	var outs []ApiHistory
	err = json.Unmarshal(body, &outs)
	if err != nil {
		return err
	}
	w := tabwriter.NewWriter(os.Stdout, 20, 1, 3, ' ', 0)
	fmt.Fprintln(w, "ID\tCREATED\tCREATED BY")

	for _, out := range outs {
		fmt.Fprintf(w, "%s\t%s ago\t%s\n", out.Id, utils.HumanDuration(time.Now().Sub(time.Unix(out.Created, 0))), out.CreatedBy)
	}
	w.Flush()
	return nil
}

func (cli *DockerCli) CmdRm(args ...string) error {
	cmd := Subcmd("rm", "[OPTIONS] CONTAINER [CONTAINER...]", "Remove a container")
	v := cmd.Bool("v", false, "Remove the volumes associated to the container")
	if err := cmd.Parse(args); err != nil {
		return nil
	}
	if cmd.NArg() < 1 {
		cmd.Usage()
		return nil
	}
	val := url.Values{}
	if *v {
		val.Set("v", "1")
	}
	for _, name := range cmd.Args() {
		_, _, err := cli.call("DELETE", "/containers/"+name+"?"+val.Encode(), nil)
		if err != nil {
			fmt.Printf("%s", err)
		} else {
			fmt.Println(name)
		}
	}
	return nil
}

// 'docker kill NAME' kills a running container
func (cli *DockerCli) CmdKill(args ...string) error {
	cmd := Subcmd("kill", "CONTAINER [CONTAINER...]", "Kill a running container")
	if err := cmd.Parse(args); err != nil {
		return nil
	}
	if cmd.NArg() < 1 {
		cmd.Usage()
		return nil
	}

	for _, name := range args {
		_, _, err := cli.call("POST", "/containers/"+name+"/kill", nil)
		if err != nil {
			fmt.Printf("%s", err)
		} else {
			fmt.Println(name)
		}
	}
	return nil
}

func (cli *DockerCli) CmdImport(args ...string) error {
	cmd := Subcmd("import", "URL|- [REPOSITORY [TAG]]", "Create a new filesystem image from the contents of a tarball")

	if err := cmd.Parse(args); err != nil {
		return nil
	}
	if cmd.NArg() < 1 {
		cmd.Usage()
		return nil
	}
	src, repository, tag := cmd.Arg(0), cmd.Arg(1), cmd.Arg(2)
	v := url.Values{}
	v.Set("repo", repository)
	v.Set("tag", tag)
	v.Set("fromSrc", src)

	err := cli.stream("POST", "/images/create?"+v.Encode(), os.Stdin, os.Stdout)
	if err != nil {
		return err
	}
	return nil
}

func (cli *DockerCli) CmdPush(args ...string) error {
	cmd := Subcmd("push", "[OPTION] NAME", "Push an image or a repository to the registry")
	registry := cmd.String("registry", "", "Registry host to push the image to")
	if err := cmd.Parse(args); err != nil {
		return nil
	}
	name := cmd.Arg(0)

	if name == "" {
		cmd.Usage()
		return nil
	}

	username, err := cli.checkIfLogged(*registry == "", "push")
	if err != nil {
		return err
	}

	if len(strings.SplitN(name, "/", 2)) == 1 {
		return fmt.Errorf("Impossible to push a \"root\" repository. Please rename your repository in <user>/<repo> (ex: %s/%s)", username, name)
	}

	v := url.Values{}
	v.Set("registry", *registry)
	if err := cli.stream("POST", "/images/"+name+"/push?"+v.Encode(), nil, os.Stdout); err != nil {
		return err
	}
	return nil
}

func (cli *DockerCli) CmdPull(args ...string) error {
	cmd := Subcmd("pull", "NAME", "Pull an image or a repository from the registry")
	tag := cmd.String("t", "", "Download tagged image in repository")
	registry := cmd.String("registry", "", "Registry to download from. Necessary if image is pulled by ID")
	if err := cmd.Parse(args); err != nil {
		return nil
	}

	if cmd.NArg() != 1 {
		cmd.Usage()
		return nil
	}

	remote := cmd.Arg(0)
	if strings.Contains(remote, ":") {
		remoteParts := strings.Split(remote, ":")
		tag = &remoteParts[1]
		remote = remoteParts[0]
	}

	if strings.Contains(remote, "/") {
		if _, err := cli.checkIfLogged(true, "pull"); err != nil {
			return err
		}
	}

	v := url.Values{}
	v.Set("fromImage", remote)
	v.Set("tag", *tag)
	v.Set("registry", *registry)

	if err := cli.stream("POST", "/images/create?"+v.Encode(), nil, os.Stdout); err != nil {
		return err
	}

	return nil
}

func (cli *DockerCli) CmdImages(args ...string) error {
	cmd := Subcmd("images", "[OPTIONS] [NAME]", "List images")
	quiet := cmd.Bool("q", false, "only show numeric IDs")
	all := cmd.Bool("a", false, "show all images")
	noTrunc := cmd.Bool("notrunc", false, "Don't truncate output")
	flViz := cmd.Bool("viz", false, "output graph in graphviz format")

	if err := cmd.Parse(args); err != nil {
		return nil
	}
	if cmd.NArg() > 1 {
		cmd.Usage()
		return nil
	}

	if *flViz {
		body, _, err := cli.call("GET", "/images/viz", false)
		if err != nil {
			return err
		}
		fmt.Printf("%s", body)
	} else {
		v := url.Values{}
		if cmd.NArg() == 1 {
			v.Set("filter", cmd.Arg(0))
		}
		if *all {
			v.Set("all", "1")
		}

		body, _, err := cli.call("GET", "/images/json?"+v.Encode(), nil)
		if err != nil {
			return err
		}

		var outs []ApiImages
		err = json.Unmarshal(body, &outs)
		if err != nil {
			return err
		}

		w := tabwriter.NewWriter(os.Stdout, 20, 1, 3, ' ', 0)
		if !*quiet {
			fmt.Fprintln(w, "REPOSITORY\tTAG\tID\tCREATED")
		}

		for _, out := range outs {
			if out.Repository == "" {
				out.Repository = "<none>"
			}
			if out.Tag == "" {
				out.Tag = "<none>"
			}

			if !*quiet {
				fmt.Fprintf(w, "%s\t%s\t", out.Repository, out.Tag)
				if *noTrunc {
					fmt.Fprintf(w, "%s\t", out.Id)
				} else {
					fmt.Fprintf(w, "%s\t", utils.TruncateId(out.Id))
				}
				fmt.Fprintf(w, "%s ago\n", utils.HumanDuration(time.Now().Sub(time.Unix(out.Created, 0))))
			} else {
				if *noTrunc {
					fmt.Fprintln(w, out.Id)
				} else {
					fmt.Fprintln(w, utils.TruncateId(out.Id))
				}
			}
		}

		if !*quiet {
			w.Flush()
		}
	}
	return nil
}

func (cli *DockerCli) CmdPs(args ...string) error {
	cmd := Subcmd("ps", "[OPTIONS]", "List containers")
	quiet := cmd.Bool("q", false, "Only display numeric IDs")
	all := cmd.Bool("a", false, "Show all containers. Only running containers are shown by default.")
	noTrunc := cmd.Bool("notrunc", false, "Don't truncate output")
	nLatest := cmd.Bool("l", false, "Show only the latest created container, include non-running ones.")
	since := cmd.String("sinceId", "", "Show only containers created since Id, include non-running ones.")
	before := cmd.String("beforeId", "", "Show only container created before Id, include non-running ones.")
	last := cmd.Int("n", -1, "Show n last created containers, include non-running ones.")

	if err := cmd.Parse(args); err != nil {
		return nil
	}
	v := url.Values{}
	if *last == -1 && *nLatest {
		*last = 1
	}
	if *all {
		v.Set("all", "1")
	}
	if *last != -1 {
		v.Set("limit", strconv.Itoa(*last))
	}
	if *since != "" {
		v.Set("since", *since)
	}
	if *before != "" {
		v.Set("before", *before)
	}

	body, _, err := cli.call("GET", "/containers/ps?"+v.Encode(), nil)
	if err != nil {
		return err
	}

	var outs []ApiContainers
	err = json.Unmarshal(body, &outs)
	if err != nil {
		return err
	}
	w := tabwriter.NewWriter(os.Stdout, 20, 1, 3, ' ', 0)
	if !*quiet {
		fmt.Fprintln(w, "ID\tIMAGE\tCOMMAND\tCREATED\tSTATUS\tPORTS")
	}

	for _, out := range outs {
		if !*quiet {
			if *noTrunc {
				fmt.Fprintf(w, "%s\t%s\t%s\t%s\t%s ago\t%s\n", out.Id, out.Image, out.Command, out.Status, utils.HumanDuration(time.Now().Sub(time.Unix(out.Created, 0))), out.Ports)
			} else {
				fmt.Fprintf(w, "%s\t%s\t%s\t%s\t%s ago\t%s\n", utils.TruncateId(out.Id), out.Image, utils.Trunc(out.Command, 20), out.Status, utils.HumanDuration(time.Now().Sub(time.Unix(out.Created, 0))), out.Ports)
			}
		} else {
			if *noTrunc {
				fmt.Fprintln(w, out.Id)
			} else {
				fmt.Fprintln(w, utils.TruncateId(out.Id))
			}
		}
	}

	if !*quiet {
		w.Flush()
	}
	return nil
}

func (cli *DockerCli) CmdCommit(args ...string) error {
	cmd := Subcmd("commit", "[OPTIONS] CONTAINER [REPOSITORY [TAG]]", "Create a new image from a container's changes")
	flComment := cmd.String("m", "", "Commit message")
	flAuthor := cmd.String("author", "", "Author (eg. \"John Hannibal Smith <hannibal@a-team.com>\"")
	flConfig := cmd.String("run", "", "Config automatically applied when the image is run. "+`(ex: {"Cmd": ["cat", "/world"], "PortSpecs": ["22"]}')`)
	if err := cmd.Parse(args); err != nil {
		return nil
	}
	name, repository, tag := cmd.Arg(0), cmd.Arg(1), cmd.Arg(2)
	if name == "" {
		cmd.Usage()
		return nil
	}

	v := url.Values{}
	v.Set("container", name)
	v.Set("repo", repository)
	v.Set("tag", tag)
	v.Set("comment", *flComment)
	v.Set("author", *flAuthor)
	var config *Config
	if *flConfig != "" {
		config = &Config{}
		if err := json.Unmarshal([]byte(*flConfig), config); err != nil {
			return err
		}
	}
	body, _, err := cli.call("POST", "/commit?"+v.Encode(), config)
	if err != nil {
		return err
	}

	apiId := &ApiId{}
	err = json.Unmarshal(body, apiId)
	if err != nil {
		return err
	}

	fmt.Println(apiId.Id)
	return nil
}

func (cli *DockerCli) CmdExport(args ...string) error {
	cmd := Subcmd("export", "CONTAINER", "Export the contents of a filesystem as a tar archive")
	if err := cmd.Parse(args); err != nil {
		return nil
	}

	if cmd.NArg() != 1 {
		cmd.Usage()
		return nil
	}

	if err := cli.stream("GET", "/containers/"+cmd.Arg(0)+"/export", nil, os.Stdout); err != nil {
		return err
	}
	return nil
}

func (cli *DockerCli) CmdDiff(args ...string) error {
	cmd := Subcmd("diff", "CONTAINER", "Inspect changes on a container's filesystem")
	if err := cmd.Parse(args); err != nil {
		return nil
	}
	if cmd.NArg() != 1 {
		cmd.Usage()
		return nil
	}

	body, _, err := cli.call("GET", "/containers/"+cmd.Arg(0)+"/changes", nil)
	if err != nil {
		return err
	}

	changes := []Change{}
	err = json.Unmarshal(body, &changes)
	if err != nil {
		return err
	}
	for _, change := range changes {
		fmt.Println(change.String())
	}
	return nil
}

func (cli *DockerCli) CmdLogs(args ...string) error {
	cmd := Subcmd("logs", "CONTAINER", "Fetch the logs of a container")
	if err := cmd.Parse(args); err != nil {
		return nil
	}
	if cmd.NArg() != 1 {
		cmd.Usage()
		return nil
	}

	v := url.Values{}
	v.Set("logs", "1")
	v.Set("stdout", "1")
	v.Set("stderr", "1")

	if err := cli.hijack("POST", "/containers/"+cmd.Arg(0)+"/attach?"+v.Encode(), false); err != nil {
		return err
	}
	return nil
}

func (cli *DockerCli) CmdAttach(args ...string) error {
	cmd := Subcmd("attach", "CONTAINER", "Attach to a running container")
	if err := cmd.Parse(args); err != nil {
		return nil
	}
	if cmd.NArg() != 1 {
		cmd.Usage()
		return nil
	}

	body, _, err := cli.call("GET", "/containers/"+cmd.Arg(0)+"/json", nil)
	if err != nil {
		return err
	}

	container := &Container{}
	err = json.Unmarshal(body, container)
	if err != nil {
		return err
	}

	v := url.Values{}
	v.Set("stream", "1")
	v.Set("stdout", "1")
	v.Set("stderr", "1")
	v.Set("stdin", "1")

	cli.monitorTtySize(cmd.Arg(0))
	if err := cli.hijack("POST", "/containers/"+cmd.Arg(0)+"/attach?"+v.Encode(), container.Config.Tty); err != nil {
		return err
	}
	return nil
}

func (cli *DockerCli) CmdSearch(args ...string) error {
	cmd := Subcmd("search", "NAME", "Search the docker index for images")
	if err := cmd.Parse(args); err != nil {
		return nil
	}
	if cmd.NArg() != 1 {
		cmd.Usage()
		return nil
	}

	v := url.Values{}
	v.Set("term", cmd.Arg(0))
	body, _, err := cli.call("GET", "/images/search?"+v.Encode(), nil)
	if err != nil {
		return err
	}

	outs := []ApiSearch{}
	err = json.Unmarshal(body, &outs)
	if err != nil {
		return err
	}
	fmt.Printf("Found %d results matching your query (\"%s\")\n", len(outs), cmd.Arg(0))
	w := tabwriter.NewWriter(os.Stdout, 20, 1, 3, ' ', 0)
	fmt.Fprintf(w, "NAME\tDESCRIPTION\n")
	for _, out := range outs {
		fmt.Fprintf(w, "%s\t%s\n", out.Name, out.Description)
	}
	w.Flush()
	return nil
}

// Ports type - Used to parse multiple -p flags
type ports []int

// ListOpts type
type ListOpts []string

func (opts *ListOpts) String() string {
	return fmt.Sprint(*opts)
}

func (opts *ListOpts) Set(value string) error {
	*opts = append(*opts, value)
	return nil
}

// AttachOpts stores arguments to 'docker run -a', eg. which streams to attach to
type AttachOpts map[string]bool

func NewAttachOpts() AttachOpts {
	return make(AttachOpts)
}

func (opts AttachOpts) String() string {
	// Cast to underlying map type to avoid infinite recursion
	return fmt.Sprintf("%v", map[string]bool(opts))
}

func (opts AttachOpts) Set(val string) error {
	if val != "stdin" && val != "stdout" && val != "stderr" {
		return fmt.Errorf("Unsupported stream name: %s", val)
	}
	opts[val] = true
	return nil
}

func (opts AttachOpts) Get(val string) bool {
	if res, exists := opts[val]; exists {
		return res
	}
	return false
}

// PathOpts stores a unique set of absolute paths
type PathOpts map[string]struct{}

func NewPathOpts() PathOpts {
	return make(PathOpts)
}

func (opts PathOpts) String() string {
	return fmt.Sprintf("%v", map[string]struct{}(opts))
}

func (opts PathOpts) Set(val string) error {
	if !filepath.IsAbs(val) {
		return fmt.Errorf("%s is not an absolute path", val)
	}
	opts[filepath.Clean(val)] = struct{}{}
	return nil
}

func (cli *DockerCli) CmdTag(args ...string) error {
	cmd := Subcmd("tag", "[OPTIONS] IMAGE REPOSITORY [TAG]", "Tag an image into a repository")
	force := cmd.Bool("f", false, "Force")
	if err := cmd.Parse(args); err != nil {
		return nil
	}
	if cmd.NArg() != 2 && cmd.NArg() != 3 {
		cmd.Usage()
		return nil
	}

	v := url.Values{}
	v.Set("repo", cmd.Arg(1))
	if cmd.NArg() == 3 {
		v.Set("tag", cmd.Arg(2))
	}

	if *force {
		v.Set("force", "1")
	}

	if _, _, err := cli.call("POST", "/images/"+cmd.Arg(0)+"/tag?"+v.Encode(), nil); err != nil {
		return err
	}
	return nil
}

func (cli *DockerCli) CmdRun(args ...string) error {
	config, cmd, err := ParseRun(args, nil)
	if err != nil {
		return err
	}
	if config.Image == "" {
		cmd.Usage()
		return nil
	}

	//create the container
	body, statusCode, err := cli.call("POST", "/containers/create", config)
	//if image not found try to pull it
	if statusCode == 404 {
		v := url.Values{}
		v.Set("fromImage", config.Image)
		err = cli.stream("POST", "/images/create?"+v.Encode(), nil, os.Stderr)
		if err != nil {
			return err
		}
		body, _, err = cli.call("POST", "/containers/create", config)
		if err != nil {
			return err
		}
	}
	if err != nil {
		return err
	}

	out := &ApiRun{}
	err = json.Unmarshal(body, out)
	if err != nil {
		return err
	}

	for _, warning := range out.Warnings {
		fmt.Fprintln(os.Stderr, "WARNING: ", warning)
	}

	v := url.Values{}
	v.Set("logs", "1")
	v.Set("stream", "1")

	if config.AttachStdin {
		v.Set("stdin", "1")
	}
	if config.AttachStdout {
		v.Set("stdout", "1")
	}
	if config.AttachStderr {
		v.Set("stderr", "1")

	}

	//start the container
	_, _, err = cli.call("POST", "/containers/"+out.Id+"/start", nil)
	if err != nil {
		return err
	}

	if config.AttachStdin || config.AttachStdout || config.AttachStderr {
		cli.monitorTtySize(out.Id)
		if err := cli.hijack("POST", "/containers/"+out.Id+"/attach?"+v.Encode(), config.Tty); err != nil {
			return err
		}
	}
	if !config.AttachStdout && !config.AttachStderr {
		fmt.Println(out.Id)
	}
	return nil
}

func (cli *DockerCli) checkIfLogged(condition bool, action string) (string, error) {
	body, _, err := cli.call("GET", "/auth", nil)
	if err != nil {
		return "", err
	}

	var out auth.AuthConfig
	err = json.Unmarshal(body, &out)
	if err != nil {
		return "", err
	}

	// If condition AND the login failed
	if condition && out.Username == "" {
		if err := cli.CmdLogin(""); err != nil {
			return "", err
		}

		body, _, err = cli.call("GET", "/auth", nil)
		if err != nil {
			return "", err
		}
		err = json.Unmarshal(body, &out)
		if err != nil {
			return "", err
		}

		if out.Username == "" {
			return "", fmt.Errorf("Please login prior to %s. ('docker login')", action)
		}
	}
	return out.Username, nil
}

func (cli *DockerCli) call(method, path string, data interface{}) ([]byte, int, error) {
	var params io.Reader
	if data != nil {
		buf, err := json.Marshal(data)
		if err != nil {
			return nil, -1, err
		}
		params = bytes.NewBuffer(buf)
	}

	req, err := http.NewRequest(method, fmt.Sprintf("http://%s:%d/v%g%s", cli.addr, cli.port, API_VERSION, path), params)
	if err != nil {
		return nil, -1, err
	}
	req.Header.Set("User-Agent", "Docker-Client/"+VERSION)
	if data != nil {
		req.Header.Set("Content-Type", "application/json")
	} else if method == "POST" {
		req.Header.Set("Content-Type", "plain/text")
	}
	resp, err := http.DefaultClient.Do(req)
	if err != nil {
		if strings.Contains(err.Error(), "connection refused") {
			return nil, -1, fmt.Errorf("Can't connect to docker daemon. Is 'docker -d' running on this host?")
		}
		return nil, -1, err
	}
	defer resp.Body.Close()
	body, err := ioutil.ReadAll(resp.Body)
	if err != nil {
		return nil, -1, err
	}
	if resp.StatusCode < 200 || resp.StatusCode >= 400 {
		return nil, resp.StatusCode, fmt.Errorf("error: %s", body)
	}
	return body, resp.StatusCode, nil
}

func (cli *DockerCli) stream(method, path string, in io.Reader, out io.Writer) error {
	if (method == "POST" || method == "PUT") && in == nil {
		in = bytes.NewReader([]byte{})
	}
	req, err := http.NewRequest(method, fmt.Sprintf("http://%s:%d/v%g%s", cli.addr, cli.port, API_VERSION, path), in)
	if err != nil {
		return err
	}
	req.Header.Set("User-Agent", "Docker-Client/"+VERSION)
	if method == "POST" {
		req.Header.Set("Content-Type", "plain/text")
	}
	resp, err := http.DefaultClient.Do(req)
	if err != nil {
		if strings.Contains(err.Error(), "connection refused") {
			return fmt.Errorf("Can't connect to docker daemon. Is 'docker -d' running on this host?")
		}
		return err
	}
	defer resp.Body.Close()
	if resp.StatusCode < 200 || resp.StatusCode >= 400 {
		body, err := ioutil.ReadAll(resp.Body)
		if err != nil {
			return err
		}
		return fmt.Errorf("error: %s", body)
	}

	if _, err := io.Copy(out, resp.Body); err != nil {
		return err
	}
	return nil
}

func (cli *DockerCli) hijack(method, path string, setRawTerminal bool) error {
	req, err := http.NewRequest(method, fmt.Sprintf("/v%g%s", API_VERSION, path), nil)
	if err != nil {
		return err
	}
	req.Header.Set("Content-Type", "plain/text")
	dial, err := net.Dial("tcp", fmt.Sprintf("%s:%d", cli.addr, cli.port))
	if err != nil {
		return err
	}
	clientconn := httputil.NewClientConn(dial, nil)
	clientconn.Do(req)
	defer clientconn.Close()

	rwc, br := clientconn.Hijack()
	defer rwc.Close()

	receiveStdout := utils.Go(func() error {
		_, err := io.Copy(os.Stdout, br)
		return err
	})

	if setRawTerminal && term.IsTerminal(int(os.Stdin.Fd())) && os.Getenv("NORAW") == "" {
		if oldState, err := term.SetRawTerminal(); err != nil {
			return err
		} else {
			defer term.RestoreTerminal(oldState)
		}
	}

	sendStdin := utils.Go(func() error {
		_, err := io.Copy(rwc, os.Stdin)
		if err := rwc.(*net.TCPConn).CloseWrite(); err != nil {
			fmt.Fprintf(os.Stderr, "Couldn't send EOF: %s\n", err)
		}
		return err
	})

	if err := <-receiveStdout; err != nil {
		return err
	}

	if !term.IsTerminal(int(os.Stdin.Fd())) {
		if err := <-sendStdin; err != nil {
			return err
		}
	}
	return nil

}

func (cli *DockerCli) resizeTty(id string) {
	ws, err := term.GetWinsize(os.Stdin.Fd())
	if err != nil {
		utils.Debugf("Error getting size: %s", err)
	}
	v := url.Values{}
	v.Set("h", strconv.Itoa(int(ws.Height)))
	v.Set("w", strconv.Itoa(int(ws.Width)))
	if _, _, err := cli.call("POST", "/containers/"+id+"/resize?"+v.Encode(), nil); err != nil {
		utils.Debugf("Error resize: %s", err)
	}
}

func (cli *DockerCli) monitorTtySize(id string) {
	cli.resizeTty(id)

	c := make(chan os.Signal, 1)
	signal.Notify(c, syscall.SIGWINCH)
	go func() {
		for sig := range c {
			if sig == syscall.SIGWINCH {
				cli.resizeTty(id)
			}
		}
	}()
}

func Subcmd(name, signature, description string) *flag.FlagSet {
	flags := flag.NewFlagSet(name, flag.ContinueOnError)
	flags.Usage = func() {
		fmt.Printf("\nUsage: docker %s %s\n\n%s\n\n", name, signature, description)
		flags.PrintDefaults()
	}
	return flags
}

func NewDockerCli(addr string, port int) *DockerCli {
	return &DockerCli{addr, port}
}

type DockerCli struct {
<<<<<<< HEAD
	host string
=======
	addr string
>>>>>>> 86b51108
	port int
}<|MERGE_RESOLUTION|>--- conflicted
+++ resolved
@@ -1355,10 +1355,6 @@
 }
 
 type DockerCli struct {
-<<<<<<< HEAD
 	host string
-=======
-	addr string
->>>>>>> 86b51108
 	port int
 }