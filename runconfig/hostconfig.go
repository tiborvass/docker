package runconfig

import (
	"github.com/dotcloud/docker/engine"
	"github.com/dotcloud/docker/nat"
	"github.com/dotcloud/docker/utils"
)

type HostConfig struct {
	Binds           []string
	ContainerIDFile string
	LxcConf         []utils.KeyValuePair
	Privileged      bool
	PortBindings    nat.PortMap
	Links           []string
	PublishAllPorts bool
	DriverOptions   map[string][]string
<<<<<<< HEAD
}

type KeyValuePair struct {
	Key   string
	Value string
=======
>>>>>>> da8e32a0
}

func ContainerHostConfigFromJob(job *engine.Job) *HostConfig {
	hostConfig := &HostConfig{
		ContainerIDFile: job.Getenv("ContainerIDFile"),
		Privileged:      job.GetenvBool("Privileged"),
		PublishAllPorts: job.GetenvBool("PublishAllPorts"),
	}
	job.GetenvJson("LxcConf", &hostConfig.LxcConf)
	job.GetenvJson("PortBindings", &hostConfig.PortBindings)
	job.GetenvJson("DriverOptions", &hostConfig.DriverOptions)
	if Binds := job.GetenvList("Binds"); Binds != nil {
		hostConfig.Binds = Binds
	}
	if Links := job.GetenvList("Links"); Links != nil {
		hostConfig.Links = Links
	}

	return hostConfig
}<|MERGE_RESOLUTION|>--- conflicted
+++ resolved
@@ -15,14 +15,11 @@
 	Links           []string
 	PublishAllPorts bool
 	DriverOptions   map[string][]string
-<<<<<<< HEAD
 }
 
 type KeyValuePair struct {
 	Key   string
 	Value string
-=======
->>>>>>> da8e32a0
 }
 
 func ContainerHostConfigFromJob(job *engine.Job) *HostConfig {
