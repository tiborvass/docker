--- conflicted
+++ resolved
@@ -7,12 +7,9 @@
 	"path/filepath"
 	"strings"
 	"syscall"
-<<<<<<< HEAD
 	"time"
-=======
 	"io"
 	"io/ioutil"
->>>>>>> 25f7664a
 )
 
 type Filesystem struct {
