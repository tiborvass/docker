--- conflicted
+++ resolved
@@ -25,10 +25,6 @@
 	sysinfo "github.com/tiborvass/docker/pkg/system"
 	"github.com/tiborvass/docker/pkg/term"
 	"github.com/tiborvass/docker/pkg/version"
-<<<<<<< HEAD
-	"github.com/tiborvass/docker/utils"
-=======
->>>>>>> 5ed78c00
 	"github.com/docker/libcontainer"
 	"github.com/docker/libcontainer/cgroups"
 	"github.com/docker/libcontainer/configs"
@@ -181,10 +177,7 @@
 		params = append(params, "-F")
 	}
 
-<<<<<<< HEAD
-=======
 	proc := &os.Process{}
->>>>>>> 5ed78c00
 	if c.Network.ContainerID != "" {
 		params = append(params,
 			"--share-net", c.Network.ContainerID,
