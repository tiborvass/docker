--- conflicted
+++ resolved
@@ -193,10 +193,7 @@
 			}
 		}
 	}
-<<<<<<< HEAD
-
-	if err := c.ToDisk(); err != nil {
-=======
+
 	if err := container.Mount(); err != nil {
 		return nil, nil, err
 	}
@@ -205,7 +202,6 @@
 		return nil, nil, err
 	}
 	if err := container.ToDisk(); err != nil {
->>>>>>> e4b2f802
 		return nil, nil, err
 	}
 	return c, warnings, nil
