--- conflicted
+++ resolved
@@ -139,7 +139,7 @@
 		"execCreate":        daemon.ContainerExecCreate,
 		"execStart":         daemon.ContainerExecStart,
 		"execResize":        daemon.ContainerExecResize,
-<<<<<<< HEAD
+		"execInspect":       daemon.ContainerExecInspect,
 		"net_create":        daemon.CmdNetCreate,
 		"net_export":        daemon.CmdNetExport,
 		"net_import":        daemon.CmdNetImport,
@@ -147,9 +147,6 @@
 		"net_ls":            daemon.CmdNetLs,
 		"net_leave":         daemon.CmdNetLeave,
 		"net_rm":            daemon.CmdNetRm,
-=======
-		"execInspect":       daemon.ContainerExecInspect,
->>>>>>> e4b2f802
 	} {
 		if err := eng.Register(name, method); err != nil {
 			return err
