package daemon

import (
	"encoding/json"
	"errors"
	"fmt"
	"io"
	"io/ioutil"
	"os"
	"path/filepath"
	"strings"
	"sync"
	"syscall"
	"time"

	"github.com/docker/libcontainer/label"

	"github.com/Sirupsen/logrus"
	"github.com/tiborvass/docker/daemon/execdriver"
	"github.com/tiborvass/docker/daemon/logger"
	"github.com/tiborvass/docker/daemon/logger/jsonfilelog"
<<<<<<< HEAD
	"github.com/tiborvass/docker/daemon/logger/syslog"
	"github.com/tiborvass/docker/engine"
=======
	"github.com/tiborvass/docker/daemon/network"
>>>>>>> 5ed78c00
	"github.com/tiborvass/docker/image"
	"github.com/tiborvass/docker/nat"
	"github.com/tiborvass/docker/pkg/archive"
	"github.com/tiborvass/docker/pkg/broadcastwriter"
	"github.com/tiborvass/docker/pkg/ioutils"
	"github.com/tiborvass/docker/pkg/jsonlog"
	"github.com/tiborvass/docker/pkg/mount"
	"github.com/tiborvass/docker/pkg/promise"
	"github.com/tiborvass/docker/pkg/symlink"
	"github.com/tiborvass/docker/runconfig"
	"github.com/tiborvass/docker/volume"
)

var (
	ErrNotATTY               = errors.New("The PTY is not a file")
	ErrNoTTY                 = errors.New("No PTY found")
	ErrContainerStart        = errors.New("The container failed to start. Unknown error")
	ErrContainerStartTimeout = errors.New("The container failed to start due to timed out.")
)

type StreamConfig struct {
	stdout    *broadcastwriter.BroadcastWriter
	stderr    *broadcastwriter.BroadcastWriter
	stdin     io.ReadCloser
	stdinPipe io.WriteCloser
}

// CommonContainer holds the settings for a container which are applicable
// across all platforms supported by the daemon.
type CommonContainer struct {
	StreamConfig

	*State `json:"State"` // Needed for remote api version <= 1.11
	root   string         // Path to the "home" of the container, including metadata.
	basefs string         // Path to the graphdriver mountpoint

	ID                       string
	Created                  time.Time
	Path                     string
	Args                     []string
	Config                   *runconfig.Config
	ImageID                  string `json:"Image"`
	NetworkSettings          *network.Settings
	ResolvConfPath           string
	HostnamePath             string
	HostsPath                string
	LogPath                  string
	Name                     string
	Driver                   string
	ExecDriver               string
	MountLabel, ProcessLabel string
	RestartCount             int
	UpdateDns                bool
	MountPoints              map[string]*mountPoint

	hostConfig *runconfig.HostConfig
	command    *execdriver.Command

	monitor      *containerMonitor
	execCommands *execStore
	daemon       *Daemon
	// logDriver for closing
	logDriver logger.Logger
	logCopier *logger.Copier
}

func (container *Container) FromDisk() error {
	pth, err := container.jsonPath()
	if err != nil {
		return err
	}

	jsonSource, err := os.Open(pth)
	if err != nil {
		return err
	}
	defer jsonSource.Close()

	dec := json.NewDecoder(jsonSource)

	// Load container settings
	// udp broke compat of docker.PortMapping, but it's not used when loading a container, we can skip it
	if err := dec.Decode(container); err != nil && !strings.Contains(err.Error(), "docker.PortMapping") {
		return err
	}

	if err := label.ReserveLabel(container.ProcessLabel); err != nil {
		return err
	}
	return container.readHostConfig()
}

func (container *Container) toDisk() error {
	data, err := json.Marshal(container)
	if err != nil {
		return err
	}

	pth, err := container.jsonPath()
	if err != nil {
		return err
	}

	if err := ioutil.WriteFile(pth, data, 0666); err != nil {
		return err
	}

	return container.WriteHostConfig()
}

func (container *Container) ToDisk() error {
	container.Lock()
	err := container.toDisk()
	container.Unlock()
	return err
}

func (container *Container) readHostConfig() error {
	container.hostConfig = &runconfig.HostConfig{}
	// If the hostconfig file does not exist, do not read it.
	// (We still have to initialize container.hostConfig,
	// but that's OK, since we just did that above.)
	pth, err := container.hostConfigPath()
	if err != nil {
		return err
	}

	_, err = os.Stat(pth)
	if os.IsNotExist(err) {
		return nil
	}

	f, err := os.Open(pth)
	if err != nil {
		return err
	}
	defer f.Close()

	return json.NewDecoder(f).Decode(&container.hostConfig)
}

func (container *Container) WriteHostConfig() error {
	data, err := json.Marshal(container.hostConfig)
	if err != nil {
		return err
	}

	pth, err := container.hostConfigPath()
	if err != nil {
		return err
	}

	return ioutil.WriteFile(pth, data, 0666)
}

func (container *Container) LogEvent(action string) {
	d := container.daemon
	d.EventsService.Log(
		action,
		container.ID,
		container.Config.Image,
	)
}

// Evaluates `path` in the scope of the container's basefs, with proper path
// sanitisation. Symlinks are all scoped to the basefs of the container, as
// though the container's basefs was `/`.
//
// The basefs of a container is the host-facing path which is bind-mounted as
// `/` inside the container. This method is essentially used to access a
// particular path inside the container as though you were a process in that
// container.
//
// NOTE: The returned path is *only* safely scoped inside the container's basefs
//       if no component of the returned path changes (such as a component
//       symlinking to a different path) between using this method and using the
//       path. See symlink.FollowSymlinkInScope for more details.
func (container *Container) GetResourcePath(path string) (string, error) {
	cleanPath := filepath.Join("/", path)
	return symlink.FollowSymlinkInScope(filepath.Join(container.basefs, cleanPath), container.basefs)
}

// Evaluates `path` in the scope of the container's root, with proper path
// sanitisation. Symlinks are all scoped to the root of the container, as
// though the container's root was `/`.
//
// The root of a container is the host-facing configuration metadata directory.
// Only use this method to safely access the container's `container.json` or
// other metadata files. If in doubt, use container.GetResourcePath.
//
// NOTE: The returned path is *only* safely scoped inside the container's root
//       if no component of the returned path changes (such as a component
//       symlinking to a different path) between using this method and using the
//       path. See symlink.FollowSymlinkInScope for more details.
func (container *Container) GetRootResourcePath(path string) (string, error) {
	cleanPath := filepath.Join("/", path)
	return symlink.FollowSymlinkInScope(filepath.Join(container.root, cleanPath), container.root)
}

func (container *Container) Start() (err error) {
	container.Lock()
	defer container.Unlock()

	if container.Running {
		return nil
	}

	if container.removalInProgress || container.Dead {
		return fmt.Errorf("Container is marked for removal and cannot be started.")
	}

	// if we encounter an error during start we need to ensure that any other
	// setup has been cleaned up properly
	defer func() {
		if err != nil {
			container.setError(err)
			// if no one else has set it, make sure we don't leave it at zero
			if container.ExitCode == 0 {
				container.ExitCode = 128
			}
			container.toDisk()
			container.cleanup()
		}
	}()

	if err := container.Mount(); err != nil {
		return err
	}
	if err := container.initializeNetworking(); err != nil {
		return err
	}
	container.verifyDaemonSettings()
	linkedEnv, err := container.setupLinkedContainers()
	if err != nil {
		return err
	}
	if err := container.setupWorkingDirectory(); err != nil {
		return err
	}
	env := container.createDaemonEnvironment(linkedEnv)
	if err := populateCommand(container, env); err != nil {
		return err
	}

	mounts, err := container.setupMounts()
	if err != nil {
		return err
	}

	container.command.Mounts = mounts
	return container.waitForStart()
}

func (container *Container) Run() error {
	if err := container.Start(); err != nil {
		return err
	}
	container.WaitStop(-1 * time.Second)
	return nil
}

func (container *Container) Output() (output []byte, err error) {
	pipe := container.StdoutPipe()
	defer pipe.Close()
	if err := container.Start(); err != nil {
		return nil, err
	}
	output, err = ioutil.ReadAll(pipe)
	container.WaitStop(-1 * time.Second)
	return output, err
}

// StreamConfig.StdinPipe returns a WriteCloser which can be used to feed data
// to the standard input of the container's active process.
// Container.StdoutPipe and Container.StderrPipe each return a ReadCloser
// which can be used to retrieve the standard output (and error) generated
// by the container's active process. The output (and error) are actually
// copied and delivered to all StdoutPipe and StderrPipe consumers, using
// a kind of "broadcaster".

func (streamConfig *StreamConfig) StdinPipe() io.WriteCloser {
	return streamConfig.stdinPipe
}

func (streamConfig *StreamConfig) StdoutPipe() io.ReadCloser {
	reader, writer := io.Pipe()
	streamConfig.stdout.AddWriter(writer, "")
	return ioutils.NewBufReader(reader)
}

func (streamConfig *StreamConfig) StderrPipe() io.ReadCloser {
	reader, writer := io.Pipe()
	streamConfig.stderr.AddWriter(writer, "")
	return ioutils.NewBufReader(reader)
}

func (streamConfig *StreamConfig) StdoutLogPipe() io.ReadCloser {
	reader, writer := io.Pipe()
	streamConfig.stdout.AddWriter(writer, "stdout")
	return ioutils.NewBufReader(reader)
}

func (streamConfig *StreamConfig) StderrLogPipe() io.ReadCloser {
	reader, writer := io.Pipe()
	streamConfig.stderr.AddWriter(writer, "stderr")
	return ioutils.NewBufReader(reader)
}

func (container *Container) isNetworkAllocated() bool {
	return container.NetworkSettings.IPAddress != ""
}

// cleanup releases any network resources allocated to the container along with any rules
// around how containers are linked together.  It also unmounts the container's root filesystem.
func (container *Container) cleanup() {
	container.ReleaseNetwork()

	disableAllActiveLinks(container)

	if err := container.Unmount(); err != nil {
		logrus.Errorf("%v: Failed to umount filesystem: %v", container.ID, err)
	}

	for _, eConfig := range container.execCommands.s {
		container.daemon.unregisterExecCommand(eConfig)
	}

	container.UnmountVolumes(false)
}

func (container *Container) KillSig(sig int) error {
	logrus.Debugf("Sending %d to %s", sig, container.ID)
	container.Lock()
	defer container.Unlock()

	// We could unpause the container for them rather than returning this error
	if container.Paused {
		return fmt.Errorf("Container %s is paused. Unpause the container before stopping", container.ID)
	}

	if !container.Running {
		return nil
	}

	// signal to the monitor that it should not restart the container
	// after we send the kill signal
	container.monitor.ExitOnNext()

	// if the container is currently restarting we do not need to send the signal
	// to the process.  Telling the monitor that it should exit on it's next event
	// loop is enough
	if container.Restarting {
		return nil
	}

	return container.daemon.Kill(container, sig)
}

// Wrapper aroung KillSig() suppressing "no such process" error.
func (container *Container) killPossiblyDeadProcess(sig int) error {
	err := container.KillSig(sig)
	if err == syscall.ESRCH {
		logrus.Debugf("Cannot kill process (pid=%d) with signal %d: no such process.", container.GetPid(), sig)
		return nil
	}
	return err
}

func (container *Container) Pause() error {
	container.Lock()
	defer container.Unlock()

	// We cannot Pause the container which is already paused
	if container.Paused {
		return fmt.Errorf("Container %s is already paused", container.ID)
	}

	// We cannot Pause the container which is not running
	if !container.Running {
		return fmt.Errorf("Container %s is not running", container.ID)
	}

	if err := container.daemon.execDriver.Pause(container.command); err != nil {
		return err
	}
	container.Paused = true
	return nil
}

func (container *Container) Unpause() error {
	container.Lock()
	defer container.Unlock()

	// We cannot unpause the container which is not paused
	if !container.Paused {
		return fmt.Errorf("Container %s is not paused, so what", container.ID)
	}

	// We cannot unpause the container which is not running
	if !container.Running {
		return fmt.Errorf("Container %s is not running", container.ID)
	}

	if err := container.daemon.execDriver.Unpause(container.command); err != nil {
		return err
	}
	container.Paused = false
	return nil
}

func (container *Container) Kill() error {
	if !container.IsRunning() {
		return nil
	}

	// 1. Send SIGKILL
	if err := container.killPossiblyDeadProcess(9); err != nil {
		// While normally we might "return err" here we're not going to
		// because if we can't stop the container by this point then
		// its probably because its already stopped. Meaning, between
		// the time of the IsRunning() call above and now it stopped.
		// Also, since the err return will be exec driver specific we can't
		// look for any particular (common) error that would indicate
		// that the process is already dead vs something else going wrong.
		// So, instead we'll give it up to 2 more seconds to complete and if
		// by that time the container is still running, then the error
		// we got is probably valid and so we return it to the caller.

		if container.IsRunning() {
			container.WaitStop(2 * time.Second)
			if container.IsRunning() {
				return err
			}
		}
	}

	// 2. Wait for the process to die, in last resort, try to kill the process directly
	if err := killProcessDirectly(container); err != nil {
		return err
	}

	container.WaitStop(-1 * time.Second)
	return nil
}

func (container *Container) Stop(seconds int) error {
	if !container.IsRunning() {
		return nil
	}

	// 1. Send a SIGTERM
	if err := container.killPossiblyDeadProcess(15); err != nil {
		logrus.Infof("Failed to send SIGTERM to the process, force killing")
		if err := container.killPossiblyDeadProcess(9); err != nil {
			return err
		}
	}

	// 2. Wait for the process to exit on its own
	if _, err := container.WaitStop(time.Duration(seconds) * time.Second); err != nil {
		logrus.Infof("Container %v failed to exit within %d seconds of SIGTERM - using the force", container.ID, seconds)
		// 3. If it doesn't, then send SIGKILL
		if err := container.Kill(); err != nil {
			container.WaitStop(-1 * time.Second)
			return err
		}
	}

	return nil
}

func (container *Container) Restart(seconds int) error {
	// Avoid unnecessarily unmounting and then directly mounting
	// the container when the container stops and then starts
	// again
	if err := container.Mount(); err == nil {
		defer container.Unmount()
	}

	if err := container.Stop(seconds); err != nil {
		return err
	}
	return container.Start()
}

func (container *Container) Resize(h, w int) error {
	if !container.IsRunning() {
		return fmt.Errorf("Cannot resize container %s, container is not running", container.ID)
	}
	return container.command.ProcessConfig.Terminal.Resize(h, w)
}

func (container *Container) Export() (archive.Archive, error) {
	if err := container.Mount(); err != nil {
		return nil, err
	}

	archive, err := archive.Tar(container.basefs, archive.Uncompressed)
	if err != nil {
		container.Unmount()
		return nil, err
	}
	return ioutils.NewReadCloserWrapper(archive, func() error {
			err := archive.Close()
			container.Unmount()
			return err
		}),
		nil
}

func (container *Container) Mount() error {
	return container.daemon.Mount(container)
}

func (container *Container) changes() ([]archive.Change, error) {
	return container.daemon.Changes(container)
}

func (container *Container) Changes() ([]archive.Change, error) {
	container.Lock()
	defer container.Unlock()
	return container.changes()
}

func (container *Container) GetImage() (*image.Image, error) {
	if container.daemon == nil {
		return nil, fmt.Errorf("Can't get image of unregistered container")
	}
	return container.daemon.graph.Get(container.ImageID)
}

func (container *Container) Unmount() error {
	return container.daemon.Unmount(container)
}

func (container *Container) hostConfigPath() (string, error) {
	return container.GetRootResourcePath("hostconfig.json")
}

func (container *Container) jsonPath() (string, error) {
	return container.GetRootResourcePath("config.json")
}

// This method must be exported to be used from the lxc template
// This directory is only usable when the container is running
func (container *Container) RootfsPath() string {
	return container.basefs
}

func validateID(id string) error {
	if id == "" {
		return fmt.Errorf("Invalid empty id")
	}
	return nil
}

func (container *Container) Copy(resource string) (io.ReadCloser, error) {
	container.Lock()
	defer container.Unlock()
	var err error
	if err := container.Mount(); err != nil {
		return nil, err
	}
	defer func() {
		if err != nil {
			// unmount any volumes
			container.UnmountVolumes(true)
			// unmount the container's rootfs
			container.Unmount()
		}
	}()
	mounts, err := container.setupMounts()
	if err != nil {
		return nil, err
	}
	for _, m := range mounts {
		dest, err := container.GetResourcePath(m.Destination)
		if err != nil {
			return nil, err
		}
		if err := mount.Mount(m.Source, dest, "bind", "rbind,ro"); err != nil {
			return nil, err
		}
	}
	basePath, err := container.GetResourcePath(resource)
	if err != nil {
		return nil, err
	}
	stat, err := os.Stat(basePath)
	if err != nil {
		return nil, err
	}
	var filter []string
	if !stat.IsDir() {
		d, f := filepath.Split(basePath)
		basePath = d
		filter = []string{f}
	} else {
		filter = []string{filepath.Base(basePath)}
		basePath = filepath.Dir(basePath)
	}
	archive, err := archive.TarWithOptions(basePath, &archive.TarOptions{
		Compression:  archive.Uncompressed,
		IncludeFiles: filter,
	})
	if err != nil {
		return nil, err
	}
	return ioutils.NewReadCloserWrapper(archive, func() error {
			err := archive.Close()
			container.UnmountVolumes(true)
			container.Unmount()
			return err
		}),
		nil
}

// Returns true if the container exposes a certain port
func (container *Container) Exposes(p nat.Port) bool {
	_, exists := container.Config.ExposedPorts[p]
	return exists
}

func (container *Container) HostConfig() *runconfig.HostConfig {
	return container.hostConfig
}

func (container *Container) SetHostConfig(hostConfig *runconfig.HostConfig) {
	container.hostConfig = hostConfig
}

func (container *Container) getLogConfig() runconfig.LogConfig {
	cfg := container.hostConfig.LogConfig
	if cfg.Type != "" { // container has log driver configured
		return cfg
	}
	// Use daemon's default log config for containers
	return container.daemon.defaultLogConfig
}

func (container *Container) getLogger() (logger.Logger, error) {
	cfg := container.getLogConfig()
	c, err := logger.GetLogDriver(cfg.Type)
	if err != nil {
		return nil, fmt.Errorf("Failed to get logging factory: %v", err)
	}
	ctx := logger.Context{
		Config:        cfg.Config,
		ContainerID:   container.ID,
		ContainerName: container.Name,
	}

	// Set logging file for "json-logger"
	if cfg.Type == jsonfilelog.Name {
		ctx.LogPath, err = container.GetRootResourcePath(fmt.Sprintf("%s-json.log", container.ID))
		if err != nil {
			return nil, err
		}
	}
	return c(ctx)
}

func (container *Container) startLogging() error {
	cfg := container.getLogConfig()
	if cfg.Type == "none" {
		return nil // do not start logging routines
	}

	l, err := container.getLogger()
	if err != nil {
		return fmt.Errorf("Failed to initialize logging driver: %v", err)
	}

	copier, err := logger.NewCopier(container.ID, map[string]io.Reader{"stdout": container.StdoutPipe(), "stderr": container.StderrPipe()}, l)
	if err != nil {
		return err
	}
	container.logCopier = copier
	copier.Run()
	container.logDriver = l

	// set LogPath field only for json-file logdriver
	if jl, ok := l.(*jsonfilelog.JSONFileLogger); ok {
		container.LogPath = jl.LogPath()
	}

	return nil
}

func (container *Container) waitForStart() error {
	container.monitor = newContainerMonitor(container, container.hostConfig.RestartPolicy)

	// block until we either receive an error from the initial start of the container's
	// process or until the process is running in the container
	select {
	case <-container.monitor.startSignal:
	case err := <-promise.Go(container.monitor.Start):
		return err
	}

	return nil
}

func (container *Container) GetProcessLabel() string {
	// even if we have a process label return "" if we are running
	// in privileged mode
	if container.hostConfig.Privileged {
		return ""
	}
	return container.ProcessLabel
}

func (container *Container) GetMountLabel() string {
	if container.hostConfig.Privileged {
		return ""
	}
	return container.MountLabel
}

func (container *Container) Stats() (*execdriver.ResourceStats, error) {
	return container.daemon.Stats(container)
}

func (c *Container) LogDriverType() string {
	c.Lock()
	defer c.Unlock()
	if c.hostConfig.LogConfig.Type == "" {
		return c.daemon.defaultLogConfig.Type
	}
	return c.hostConfig.LogConfig.Type
}

func (container *Container) GetExecIDs() []string {
	return container.execCommands.List()
}

func (container *Container) Exec(execConfig *execConfig) error {
	container.Lock()
	defer container.Unlock()

	waitStart := make(chan struct{})

	callback := func(processConfig *execdriver.ProcessConfig, pid int) {
		if processConfig.Tty {
			// The callback is called after the process Start()
			// so we are in the parent process. In TTY mode, stdin/out/err is the PtySlave
			// which we close here.
			if c, ok := processConfig.Stdout.(io.Closer); ok {
				c.Close()
			}
		}
		close(waitStart)
	}

	// We use a callback here instead of a goroutine and an chan for
	// syncronization purposes
	cErr := promise.Go(func() error { return container.monitorExec(execConfig, callback) })

	// Exec should not return until the process is actually running
	select {
	case <-waitStart:
	case err := <-cErr:
		return err
	}

	return nil
}

func (container *Container) monitorExec(execConfig *execConfig, callback execdriver.StartCallback) error {
	var (
		err      error
		exitCode int
	)

	pipes := execdriver.NewPipes(execConfig.StreamConfig.stdin, execConfig.StreamConfig.stdout, execConfig.StreamConfig.stderr, execConfig.OpenStdin)
	exitCode, err = container.daemon.Exec(container, execConfig, pipes, callback)
	if err != nil {
		logrus.Errorf("Error running command in existing container %s: %s", container.ID, err)
	}

	logrus.Debugf("Exec task in container %s exited with code %d", container.ID, exitCode)
	if execConfig.OpenStdin {
		if err := execConfig.StreamConfig.stdin.Close(); err != nil {
			logrus.Errorf("Error closing stdin while running in %s: %s", container.ID, err)
		}
	}
	if err := execConfig.StreamConfig.stdout.Clean(); err != nil {
		logrus.Errorf("Error closing stdout while running in %s: %s", container.ID, err)
	}
	if err := execConfig.StreamConfig.stderr.Clean(); err != nil {
		logrus.Errorf("Error closing stderr while running in %s: %s", container.ID, err)
	}
	if execConfig.ProcessConfig.Terminal != nil {
		if err := execConfig.ProcessConfig.Terminal.Close(); err != nil {
			logrus.Errorf("Error closing terminal while running in container %s: %s", container.ID, err)
		}
	}

	return err
}

func (c *Container) Attach(stdin io.ReadCloser, stdout io.Writer, stderr io.Writer) chan error {
	return attach(&c.StreamConfig, c.Config.OpenStdin, c.Config.StdinOnce, c.Config.Tty, stdin, stdout, stderr)
}

func (c *Container) AttachWithLogs(stdin io.ReadCloser, stdout, stderr io.Writer, logs, stream bool) error {
	if logs {
		logDriver, err := c.getLogger()
		cLog, err := logDriver.GetReader()

		if err != nil {
			logrus.Errorf("Error reading logs: %s", err)
		} else if c.LogDriverType() != jsonfilelog.Name {
			logrus.Errorf("Reading logs not implemented for driver %s", c.LogDriverType())
		} else {
			dec := json.NewDecoder(cLog)
			for {
				l := &jsonlog.JSONLog{}

				if err := dec.Decode(l); err == io.EOF {
					break
				} else if err != nil {
					logrus.Errorf("Error streaming logs: %s", err)
					break
				}
				if l.Stream == "stdout" && stdout != nil {
					io.WriteString(stdout, l.Log)
				}
				if l.Stream == "stderr" && stderr != nil {
					io.WriteString(stderr, l.Log)
				}
			}
		}
	}

	//stream
	if stream {
		var stdinPipe io.ReadCloser
		if stdin != nil {
			r, w := io.Pipe()
			go func() {
				defer w.Close()
				defer logrus.Debugf("Closing buffered stdin pipe")
				io.Copy(w, stdin)
			}()
			stdinPipe = r
		}
		<-c.Attach(stdinPipe, stdout, stderr)
		// If we are in stdinonce mode, wait for the process to end
		// otherwise, simply return
		if c.Config.StdinOnce && !c.Config.Tty {
			c.WaitStop(-1 * time.Second)
		}
	}
	return nil
}

<<<<<<< HEAD
func (container *Container) startLogging() error {
	cfg := container.hostConfig.LogConfig
	if cfg.Type == "" {
		cfg = container.daemon.defaultLogConfig
	}
	var l logger.Logger
	switch cfg.Type {
	case "json-file":
		pth, err := container.logPath("json")
		if err != nil {
			return err
		}
		container.LogPath = pth

		dl, err := jsonfilelog.New(pth)
		if err != nil {
			return err
		}
		l = dl
	case "syslog":
		dl, err := syslog.New(container.ID[:12])
		if err != nil {
			return err
		}
		l = dl
	case "none":
		return nil
	default:
		return fmt.Errorf("Unknown logging driver: %s", cfg.Type)
=======
func attach(streamConfig *StreamConfig, openStdin, stdinOnce, tty bool, stdin io.ReadCloser, stdout io.Writer, stderr io.Writer) chan error {
	var (
		cStdout, cStderr io.ReadCloser
		cStdin           io.WriteCloser
		wg               sync.WaitGroup
		errors           = make(chan error, 3)
	)

	if stdin != nil && openStdin {
		cStdin = streamConfig.StdinPipe()
		wg.Add(1)
>>>>>>> 5ed78c00
	}

	if stdout != nil {
		cStdout = streamConfig.StdoutPipe()
		wg.Add(1)
	}

	if stderr != nil {
		cStderr = streamConfig.StderrPipe()
		wg.Add(1)
	}

	// Connect stdin of container to the http conn.
	go func() {
		if stdin == nil || !openStdin {
			return
		}
		logrus.Debugf("attach: stdin: begin")
		defer func() {
			if stdinOnce && !tty {
				cStdin.Close()
			} else {
				// No matter what, when stdin is closed (io.Copy unblock), close stdout and stderr
				if cStdout != nil {
					cStdout.Close()
				}
				if cStderr != nil {
					cStderr.Close()
				}
			}
			wg.Done()
			logrus.Debugf("attach: stdin: end")
		}()

		var err error
		if tty {
			_, err = copyEscapable(cStdin, stdin)
		} else {
			_, err = io.Copy(cStdin, stdin)

		}
		if err == io.ErrClosedPipe {
			err = nil
		}
		if err != nil {
			logrus.Errorf("attach: stdin: %s", err)
			errors <- err
			return
		}
	}()

	attachStream := func(name string, stream io.Writer, streamPipe io.ReadCloser) {
		if stream == nil {
			return
		}
		defer func() {
			// Make sure stdin gets closed
			if stdin != nil {
				stdin.Close()
			}
			streamPipe.Close()
			wg.Done()
			logrus.Debugf("attach: %s: end", name)
		}()

		logrus.Debugf("attach: %s: begin", name)
		_, err := io.Copy(stream, streamPipe)
		if err == io.ErrClosedPipe {
			err = nil
		}
		if err != nil {
			logrus.Errorf("attach: %s: %v", name, err)
			errors <- err
		}
	}

	go attachStream("stdout", stdout, cStdout)
	go attachStream("stderr", stderr, cStderr)

	return promise.Go(func() error {
		wg.Wait()
		close(errors)
		for err := range errors {
			if err != nil {
				return err
			}
		}
		return nil
	})
}

// Code c/c from io.Copy() modified to handle escape sequence
func copyEscapable(dst io.Writer, src io.ReadCloser) (written int64, err error) {
	buf := make([]byte, 32*1024)
	for {
		nr, er := src.Read(buf)
		if nr > 0 {
			// ---- Docker addition
			// char 16 is C-p
			if nr == 1 && buf[0] == 16 {
				nr, er = src.Read(buf)
				// char 17 is C-q
				if nr == 1 && buf[0] == 17 {
					if err := src.Close(); err != nil {
						return 0, err
					}
					return 0, nil
				}
			}
			// ---- End of docker
			nw, ew := dst.Write(buf[0:nr])
			if nw > 0 {
				written += int64(nw)
			}
			if ew != nil {
				err = ew
				break
			}
			if nr != nw {
				err = io.ErrShortWrite
				break
			}
		}
		if er == io.EOF {
			break
		}
		if er != nil {
			err = er
			break
		}
	}
	return written, err
}

func (container *Container) networkMounts() []execdriver.Mount {
	var mounts []execdriver.Mount
	if container.ResolvConfPath != "" {
		label.SetFileLabel(container.ResolvConfPath, container.MountLabel)
		mounts = append(mounts, execdriver.Mount{
			Source:      container.ResolvConfPath,
			Destination: "/etc/resolv.conf",
			Writable:    !container.hostConfig.ReadonlyRootfs,
			Private:     true,
		})
	}
	if container.HostnamePath != "" {
		label.SetFileLabel(container.HostnamePath, container.MountLabel)
		mounts = append(mounts, execdriver.Mount{
			Source:      container.HostnamePath,
			Destination: "/etc/hostname",
			Writable:    !container.hostConfig.ReadonlyRootfs,
			Private:     true,
		})
	}
	if container.HostsPath != "" {
		label.SetFileLabel(container.HostsPath, container.MountLabel)
		mounts = append(mounts, execdriver.Mount{
			Source:      container.HostsPath,
			Destination: "/etc/hosts",
			Writable:    !container.hostConfig.ReadonlyRootfs,
			Private:     true,
		})
	}
	return mounts
}

func (container *Container) addLocalMountPoint(name, destination string, rw bool) {
	container.MountPoints[destination] = &mountPoint{
		Name:        name,
		Driver:      volume.DefaultDriverName,
		Destination: destination,
		RW:          rw,
	}
}

func (container *Container) addMountPointWithVolume(destination string, vol volume.Volume, rw bool) {
	container.MountPoints[destination] = &mountPoint{
		Name:        vol.Name(),
		Driver:      vol.DriverName(),
		Destination: destination,
		RW:          rw,
		Volume:      vol,
	}
}

func (container *Container) isDestinationMounted(destination string) bool {
	return container.MountPoints[destination] != nil
}

func (container *Container) prepareMountPoints() error {
	for _, config := range container.MountPoints {
		if len(config.Driver) > 0 {
			v, err := createVolume(config.Name, config.Driver)
			if err != nil {
				return err
			}
			config.Volume = v
		}
	}
	return nil
}

func (container *Container) removeMountPoints() error {
	for _, m := range container.MountPoints {
		if m.Volume != nil {
			if err := removeVolume(m.Volume); err != nil {
				return err
			}
		}
	}
	return nil
}

func (container *Container) shouldRestart() bool {
	return container.hostConfig.RestartPolicy.Name == "always" ||
		(container.hostConfig.RestartPolicy.Name == "on-failure" && container.ExitCode != 0)
}

func (container *Container) copyImagePathContent(v volume.Volume, destination string) error {
	rootfs, err := symlink.FollowSymlinkInScope(filepath.Join(container.basefs, destination), container.basefs)
	if err != nil {
		return err
	}

	if _, err = ioutil.ReadDir(rootfs); err != nil {
		if os.IsNotExist(err) {
			return nil
		}
		return err
	}

	path, err := v.Mount()
	if err != nil {
		return err
	}

	if err := copyExistingContents(rootfs, path); err != nil {
		return err
	}

	return v.Unmount()
}<|MERGE_RESOLUTION|>--- conflicted
+++ resolved
@@ -19,12 +19,7 @@
 	"github.com/tiborvass/docker/daemon/execdriver"
 	"github.com/tiborvass/docker/daemon/logger"
 	"github.com/tiborvass/docker/daemon/logger/jsonfilelog"
-<<<<<<< HEAD
-	"github.com/tiborvass/docker/daemon/logger/syslog"
-	"github.com/tiborvass/docker/engine"
-=======
 	"github.com/tiborvass/docker/daemon/network"
->>>>>>> 5ed78c00
 	"github.com/tiborvass/docker/image"
 	"github.com/tiborvass/docker/nat"
 	"github.com/tiborvass/docker/pkg/archive"
@@ -882,37 +877,6 @@
 	return nil
 }
 
-<<<<<<< HEAD
-func (container *Container) startLogging() error {
-	cfg := container.hostConfig.LogConfig
-	if cfg.Type == "" {
-		cfg = container.daemon.defaultLogConfig
-	}
-	var l logger.Logger
-	switch cfg.Type {
-	case "json-file":
-		pth, err := container.logPath("json")
-		if err != nil {
-			return err
-		}
-		container.LogPath = pth
-
-		dl, err := jsonfilelog.New(pth)
-		if err != nil {
-			return err
-		}
-		l = dl
-	case "syslog":
-		dl, err := syslog.New(container.ID[:12])
-		if err != nil {
-			return err
-		}
-		l = dl
-	case "none":
-		return nil
-	default:
-		return fmt.Errorf("Unknown logging driver: %s", cfg.Type)
-=======
 func attach(streamConfig *StreamConfig, openStdin, stdinOnce, tty bool, stdin io.ReadCloser, stdout io.Writer, stderr io.Writer) chan error {
 	var (
 		cStdout, cStderr io.ReadCloser
@@ -924,7 +888,6 @@
 	if stdin != nil && openStdin {
 		cStdin = streamConfig.StdinPipe()
 		wg.Add(1)
->>>>>>> 5ed78c00
 	}
 
 	if stdout != nil {
