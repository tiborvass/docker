--- conflicted
+++ resolved
@@ -39,16 +39,11 @@
 		out.Set("ResolvConfPath", container.ResolvConfPath)
 		out.Set("HostnamePath", container.HostnamePath)
 		out.Set("HostsPath", container.HostsPath)
-<<<<<<< HEAD
+		out.SetInt("RestartCount", container.RestartCount)
 		// FIXME: there is no concept of unique container "name".
 		// It was a mistake to expose this in the public API.
 		// To minimize breakage we are exposing ID as "name".
 		out.Set("Name", container.ID)
-
-=======
-		out.Set("Name", container.Name)
-		out.SetInt("RestartCount", container.RestartCount)
->>>>>>> e4b2f802
 		out.Set("Driver", container.Driver)
 		out.Set("ExecDriver", container.ExecDriver)
 		out.Set("MountLabel", container.MountLabel)
