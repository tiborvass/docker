--- conflicted
+++ resolved
@@ -13,11 +13,7 @@
 	"syscall"
 	"time"
 
-<<<<<<< HEAD
-	log "github.com/Sirupsen/logrus"
-=======
 	"github.com/Sirupsen/logrus"
->>>>>>> 5ed78c00
 	"github.com/docker/distribution/digest"
 	"github.com/tiborvass/docker/autogen/dockerversion"
 	"github.com/tiborvass/docker/daemon/graphdriver"
@@ -258,12 +254,6 @@
 	if err != nil {
 		return 0, "", err
 	}
-<<<<<<< HEAD
-	if err = f.Sync(); err != nil {
-		return 0, "", err
-	}
-=======
->>>>>>> 5ed78c00
 	n, err := f.Seek(0, os.SEEK_CUR)
 	if err != nil {
 		return 0, "", err
