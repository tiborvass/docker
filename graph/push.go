--- conflicted
+++ resolved
@@ -1,12 +1,8 @@
 package graph
 
 import (
-<<<<<<< HEAD
-	"bytes"
-=======
 	"crypto/sha256"
 	"encoding/json"
->>>>>>> 2b337c8d
 	"errors"
 	"fmt"
 	"io"
@@ -84,35 +80,19 @@
 	return imageList, tagsByImage, nil
 }
 
-<<<<<<< HEAD
-func (s *TagStore) getImageTags(localName, askedTag string) ([]string, error) {
-	localRepo, err := s.Get(localName)
-	if err != nil {
-		return nil, err
-	}
-	log.Debugf("Checking %s against %#v", askedTag, localRepo)
-	if len(askedTag) > 0 {
-		if _, ok := localRepo[askedTag]; !ok {
-			return nil, fmt.Errorf("Tag does not exist for %s:%s", localName, askedTag)
-=======
 func (s *TagStore) getImageTags(localRepo map[string]string, askedTag string) ([]string, error) {
 	log.Debugf("Checking %s against %#v", askedTag, localRepo)
 	if len(askedTag) > 0 {
 		if _, ok := localRepo[askedTag]; !ok || utils.DigestReference(askedTag) {
 			return nil, fmt.Errorf("Tag does not exist: %s", askedTag)
->>>>>>> 2b337c8d
 		}
 		return []string{askedTag}, nil
 	}
 	var tags []string
 	for tag := range localRepo {
-<<<<<<< HEAD
-		tags = append(tags, tag)
-=======
 		if !utils.DigestReference(tag) {
 			tags = append(tags, tag)
 		}
->>>>>>> 2b337c8d
 	}
 	return tags, nil
 }
@@ -288,9 +268,6 @@
 	// Send the layer
 	log.Debugf("rendered layer for %s of [%d] size", imgData.ID, layerData.Size)
 
-<<<<<<< HEAD
-	checksum, checksumPayload, err := r.PushImageLayerRegistry(imgData.ID, utils.ProgressReader(layerData, int(layerData.Size), out, sf, false, utils.TruncateID(imgData.ID), "Pushing"), ep, token, jsonRaw)
-=======
 	checksum, checksumPayload, err := r.PushImageLayerRegistry(imgData.ID,
 		progressreader.New(progressreader.Config{
 			In:        layerData,
@@ -301,7 +278,6 @@
 			ID:        common.TruncateID(imgData.ID),
 			Action:    "Pushing",
 		}), ep, token, jsonRaw)
->>>>>>> 2b337c8d
 	if err != nil {
 		return "", err
 	}
@@ -316,35 +292,17 @@
 	return imgData.Checksum, nil
 }
 
-<<<<<<< HEAD
-func (s *TagStore) pushV2Repository(r *registry.Session, eng *engine.Engine, out io.Writer, repoInfo *registry.RepositoryInfo, tag string, sf *utils.StreamFormatter) error {
-	if repoInfo.Official {
-		j := eng.Job("trust_update_base")
-		if err := j.Run(); err != nil {
-			log.Errorf("error updating trust base graph: %s", err)
-=======
 func (s *TagStore) pushV2Repository(r *registry.Session, localRepo Repository, out io.Writer, repoInfo *registry.RepositoryInfo, tag string, sf *utils.StreamFormatter) error {
 	endpoint, err := r.V2RegistryEndpoint(repoInfo.Index)
 	if err != nil {
 		if repoInfo.Index.Official {
 			log.Debugf("Unable to push to V2 registry, falling back to v1: %s", err)
 			return ErrV2RegistryUnavailable
->>>>>>> 2b337c8d
 		}
 		return fmt.Errorf("error getting registry endpoint: %s", err)
 	}
 
 	tags, err := s.getImageTags(localRepo, tag)
-	if err != nil {
-<<<<<<< HEAD
-		if repoInfo.Index.Official {
-			log.Infof("Unable to push to V2 registry, falling back to v1: %s", err)
-			return ErrV2RegistryUnavailable
-		}
-		return fmt.Errorf("error getting registry endpoint: %s", err)
-	}
-
-	tags, err := s.getImageTags(repoInfo.LocalName, tag)
 	if err != nil {
 		return err
 	}
@@ -352,33 +310,13 @@
 		return fmt.Errorf("No tags to push for %s", repoInfo.LocalName)
 	}
 
-=======
-		return err
-	}
-	if len(tags) == 0 {
-		return fmt.Errorf("No tags to push for %s", repoInfo.LocalName)
-	}
-
->>>>>>> 2b337c8d
 	auth, err := r.GetV2Authorization(endpoint, repoInfo.RemoteName, false)
 	if err != nil {
 		return fmt.Errorf("error getting authorization: %s", err)
 	}
 
 	for _, tag := range tags {
-<<<<<<< HEAD
-		log.Debugf("Pushing %s:%s to v2 repository", repoInfo.LocalName, tag)
-		mBytes, err := s.newManifest(repoInfo.LocalName, repoInfo.RemoteName, tag)
-		if err != nil {
-			return err
-		}
-		js, err := libtrust.NewJSONSignature(mBytes)
-		if err != nil {
-			return err
-		}
-=======
 		log.Debugf("Pushing repository: %s:%s", repoInfo.CanonicalName, tag)
->>>>>>> 2b337c8d
 
 		layerId, exists := localRepo[tag]
 		if !exists {
@@ -389,23 +327,6 @@
 		if err != nil {
 			return err
 		}
-<<<<<<< HEAD
-		log.Infof("Signed manifest for %s:%s using daemon's key: %s", repoInfo.LocalName, tag, s.trustKey.KeyID())
-
-		manifestBytes := string(signedBody)
-
-		manifest, verified, err := s.loadManifest(eng, signedBody)
-		if err != nil {
-			return fmt.Errorf("error verifying manifest: %s", err)
-		}
-
-		if err := checkValidManifest(manifest); err != nil {
-			return fmt.Errorf("invalid manifest: %s", err)
-		}
-
-		if verified {
-			log.Infof("Pushing verified image, key %s is registered for %q", s.trustKey.KeyID(), repoInfo.RemoteName)
-=======
 
 		m := &registry.ManifestData{
 			SchemaVersion: 1,
@@ -506,131 +427,53 @@
 		signedBody, err := js.PrettySignature("signatures")
 		if err != nil {
 			return err
->>>>>>> 2b337c8d
 		}
 		log.Infof("Signed manifest for %s:%s using daemon's key: %s", repoInfo.LocalName, tag, s.trustKey.KeyID())
 
-<<<<<<< HEAD
-		for i := len(manifest.FSLayers) - 1; i >= 0; i-- {
-			var (
-				sumStr  = manifest.FSLayers[i].BlobSum
-				imgJSON = []byte(manifest.History[i].V1Compatibility)
-			)
-
-			sumParts := strings.SplitN(sumStr, ":", 2)
-			if len(sumParts) < 2 {
-				return fmt.Errorf("Invalid checksum: %s", sumStr)
-			}
-			manifestSum := sumParts[1]
-
-			img, err := image.NewImgJSON(imgJSON)
-			if err != nil {
-				return fmt.Errorf("Failed to parse json: %s", err)
-			}
-
-			// Call mount blob
-			exists, err := r.HeadV2ImageBlob(endpoint, repoInfo.RemoteName, sumParts[0], manifestSum, auth)
-			if err != nil {
-				out.Write(sf.FormatProgress(utils.TruncateID(img.ID), "Image push failed", nil))
-				return err
-			}
-
-			if !exists {
-				if err := s.pushV2Image(r, img, endpoint, repoInfo.RemoteName, sumParts[0], manifestSum, sf, out, auth); err != nil {
-					return err
-				}
-			} else {
-				out.Write(sf.FormatProgress(utils.TruncateID(img.ID), "Image already exists", nil))
-			}
-		}
-
 		// push the manifest
-		if err := r.PutV2ImageManifest(endpoint, repoInfo.RemoteName, tag, bytes.NewReader([]byte(manifestBytes)), auth); err != nil {
-			return err
-		}
+		digest, err := r.PutV2ImageManifest(endpoint, repoInfo.RemoteName, tag, signedBody, mBytes, auth)
+		if err != nil {
+			return err
+		}
+
+		out.Write(sf.FormatStatus("", "Digest: %s", digest))
 	}
 	return nil
 }
 
 // PushV2Image pushes the image content to the v2 registry, first buffering the contents to disk
-func (s *TagStore) pushV2Image(r *registry.Session, img *image.Image, endpoint *registry.Endpoint, imageName, sumType, sumStr string, sf *utils.StreamFormatter, out io.Writer, auth *registry.RequestAuthorization) error {
-	out.Write(sf.FormatProgress(utils.TruncateID(img.ID), "Buffering to Disk", nil))
+func (s *TagStore) pushV2Image(r *registry.Session, img *image.Image, endpoint *registry.Endpoint, imageName string, sf *utils.StreamFormatter, out io.Writer, auth *registry.RequestAuthorization) (string, error) {
+	out.Write(sf.FormatProgress(common.TruncateID(img.ID), "Buffering to Disk", nil))
 
 	image, err := s.graph.Get(img.ID)
 	if err != nil {
-		return err
+		return "", err
 	}
 	arch, err := image.TarLayer()
 	if err != nil {
-		return err
-	}
+		return "", err
+	}
+	defer arch.Close()
+
 	tf, err := s.graph.newTempFile()
 	if err != nil {
-		return err
+		return "", err
 	}
 	defer func() {
 		tf.Close()
 		os.Remove(tf.Name())
 	}()
 
-	size, err := bufferToFile(tf, arch)
-	if err != nil {
-		return err
-	}
-=======
-		// push the manifest
-		digest, err := r.PutV2ImageManifest(endpoint, repoInfo.RemoteName, tag, signedBody, mBytes, auth)
-		if err != nil {
-			return err
-		}
-
-		out.Write(sf.FormatStatus("", "Digest: %s", digest))
-	}
-	return nil
-}
-
-// PushV2Image pushes the image content to the v2 registry, first buffering the contents to disk
-func (s *TagStore) pushV2Image(r *registry.Session, img *image.Image, endpoint *registry.Endpoint, imageName string, sf *utils.StreamFormatter, out io.Writer, auth *registry.RequestAuthorization) (string, error) {
-	out.Write(sf.FormatProgress(common.TruncateID(img.ID), "Buffering to Disk", nil))
-
-	image, err := s.graph.Get(img.ID)
-	if err != nil {
-		return "", err
-	}
-	arch, err := image.TarLayer()
-	if err != nil {
-		return "", err
-	}
-	defer arch.Close()
-
-	tf, err := s.graph.newTempFile()
-	if err != nil {
-		return "", err
-	}
-	defer func() {
-		tf.Close()
-		os.Remove(tf.Name())
-	}()
-
 	h := sha256.New()
 	size, err := bufferToFile(tf, io.TeeReader(arch, h))
 	if err != nil {
 		return "", err
 	}
 	dgst := digest.NewDigest("sha256", h)
->>>>>>> 2b337c8d
 
 	// Send the layer
 	log.Debugf("rendered layer for %s of [%d] size", img.ID, size)
 
-<<<<<<< HEAD
-	if err := r.PutV2ImageBlob(endpoint, imageName, sumType, sumStr, utils.ProgressReader(tf, int(size), out, sf, false, utils.TruncateID(img.ID), "Pushing"), auth); err != nil {
-		out.Write(sf.FormatProgress(utils.TruncateID(img.ID), "Image push failed", nil))
-		return err
-	}
-	out.Write(sf.FormatProgress(utils.TruncateID(img.ID), "Image successfully pushed", nil))
-	return nil
-=======
 	if err := r.PutV2ImageBlob(endpoint, imageName, dgst.Algorithm(), dgst.Hex(),
 		progressreader.New(progressreader.Config{
 			In:        tf,
@@ -646,7 +489,6 @@
 	}
 	out.Write(sf.FormatProgress(common.TruncateID(img.ID), "Image successfully pushed", nil))
 	return dgst.String(), nil
->>>>>>> 2b337c8d
 }
 
 // FIXME: Allow to interrupt current push when new push of same image is done.
@@ -686,10 +528,6 @@
 		return job.Error(err)
 	}
 
-<<<<<<< HEAD
-	if endpoint.Version == registry.APIVersion2 {
-		err := s.pushV2Repository(r, job.Eng, job.Stdout, repoInfo, tag, sf)
-=======
 	reposLen := 1
 	if tag == "" {
 		reposLen = len(s.Repositories[repoInfo.LocalName])
@@ -703,31 +541,12 @@
 
 	if repoInfo.Index.Official || endpoint.Version == registry.APIVersion2 {
 		err := s.pushV2Repository(r, localRepo, job.Stdout, repoInfo, tag, sf)
->>>>>>> 2b337c8d
 		if err == nil {
 			return engine.StatusOK
 		}
 
 		if err != ErrV2RegistryUnavailable {
 			return job.Errorf("Error pushing to registry: %s", err)
-<<<<<<< HEAD
-		}
-	}
-
-	if err != nil {
-		reposLen := 1
-		if tag == "" {
-			reposLen = len(s.Repositories[repoInfo.LocalName])
-		}
-		job.Stdout.Write(sf.FormatStatus("", "The push refers to a repository [%s] (len: %d)", repoInfo.CanonicalName, reposLen))
-		// If it fails, try to get the repository
-		if localRepo, exists := s.Repositories[repoInfo.LocalName]; exists {
-			if err := s.pushRepository(r, job.Stdout, repoInfo, localRepo, tag, sf); err != nil {
-				return job.Error(err)
-			}
-			return engine.StatusOK
-=======
->>>>>>> 2b337c8d
 		}
 	}
 
